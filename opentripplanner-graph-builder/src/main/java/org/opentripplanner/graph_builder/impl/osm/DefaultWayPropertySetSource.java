--- conflicted
+++ resolved
@@ -435,12 +435,8 @@
         setProperties(props, "surface=pebblestone", 
             StreetTraversalPermission.ALL, 1.3, 1.3, true);   
         // Can be slick if wet, but otherwise not unfavorable to bikes
-<<<<<<< HEAD
-=======
         setProperties(props, "surface=metal",
             StreetTraversalPermission.ALL, 1.3, 1.3, true);
-
->>>>>>> 46871107
         setProperties(props, "surface=ground", 
             StreetTraversalPermission.ALL, 1.5, 1.5, true);
         setProperties(props, "surface=dirt", 
