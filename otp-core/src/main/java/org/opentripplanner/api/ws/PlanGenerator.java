/* This program is free software: you can redistribute it and/or
 modify it under the terms of the GNU Lesser General Public License
 as published by the Free Software Foundation, either version 3 of
 the License, or (props, at your option) any later version.

 This program is distributed in the hope that it will be useful,
 but WITHOUT ANY WARRANTY; without even the implied warranty of
 MERCHANTABILITY or FITNESS FOR A PARTICULAR PURPOSE.  See the
 GNU General Public License for more details.

 You should have received a copy of the GNU General Public License
 along with this program.  If not, see <http://www.gnu.org/licenses/>. */

package org.opentripplanner.api.ws;

import java.util.ArrayList;
import java.util.Calendar;
import java.util.GregorianCalendar;
import java.util.List;
import java.util.Set;
import java.util.TimeZone;

import org.onebusaway.gtfs.model.Agency;
import org.onebusaway.gtfs.model.Route;
import org.onebusaway.gtfs.model.Stop;
import org.onebusaway.gtfs.model.Trip;
import org.opentripplanner.api.model.Itinerary;
import org.opentripplanner.api.model.Leg;
import org.opentripplanner.api.model.Place;
import org.opentripplanner.api.model.RelativeDirection;
import org.opentripplanner.api.model.TripPlan;
import org.opentripplanner.api.model.WalkStep;
import org.opentripplanner.common.geometry.DirectionUtils;
import org.opentripplanner.common.geometry.GeometryUtils;
import org.opentripplanner.common.geometry.PackedCoordinateSequence;
import org.opentripplanner.common.model.P2;
import org.opentripplanner.routing.alertpatch.Alert;
import org.opentripplanner.routing.alertpatch.AlertPatch;
import org.opentripplanner.routing.core.RoutingContext;
import org.opentripplanner.routing.core.RoutingRequest;
import org.opentripplanner.routing.core.ServiceDay;
import org.opentripplanner.routing.core.State;
import org.opentripplanner.routing.core.TraverseMode;
import org.opentripplanner.routing.edgetype.AreaEdge;
import org.opentripplanner.routing.edgetype.EdgeWithElevation;
import org.opentripplanner.routing.edgetype.ElevatorAlightEdge;
import org.opentripplanner.routing.edgetype.FreeEdge;
import org.opentripplanner.routing.edgetype.FrequencyBasedTripPattern;
import org.opentripplanner.routing.edgetype.FrequencyBoard;
import org.opentripplanner.routing.edgetype.OnboardEdge;
import org.opentripplanner.routing.edgetype.PatternEdge;
import org.opentripplanner.routing.edgetype.PatternInterlineDwell;
import org.opentripplanner.routing.edgetype.PlainStreetEdge;
import org.opentripplanner.routing.edgetype.StreetEdge;
import org.opentripplanner.routing.edgetype.TransitUtils;
import org.opentripplanner.routing.edgetype.TripPattern;
import org.opentripplanner.routing.error.PathNotFoundException;
import org.opentripplanner.routing.error.TrivialPathException;
import org.opentripplanner.routing.error.VertexNotFoundException;
import org.opentripplanner.routing.graph.Edge;
import org.opentripplanner.routing.graph.Graph;
import org.opentripplanner.routing.graph.Vertex;
import org.opentripplanner.routing.services.FareService;
import org.opentripplanner.routing.services.GraphService;
import org.opentripplanner.routing.services.PathService;
import org.opentripplanner.routing.services.TransitIndexService;
import org.opentripplanner.routing.spt.GraphPath;
import org.opentripplanner.routing.trippattern.TripTimes;
import org.opentripplanner.routing.util.ElevationProfileSegment;
import org.opentripplanner.routing.vertextype.ExitVertex;
import org.opentripplanner.routing.vertextype.OnboardDepartVertex;
import org.opentripplanner.routing.vertextype.TransitVertex;
import org.opentripplanner.util.PolylineEncoder;
import org.slf4j.Logger;
import org.slf4j.LoggerFactory;
import org.springframework.beans.factory.annotation.Autowired;
import org.springframework.context.annotation.Scope;
import org.springframework.stereotype.Service;

import com.vividsolutions.jts.geom.Coordinate;
import com.vividsolutions.jts.geom.Geometry;
import com.vividsolutions.jts.geom.LineString;

@Service @Scope("singleton")
public class PlanGenerator {

    private static final Logger LOG = LoggerFactory.getLogger(PlanGenerator.class);

    private static final double MAX_ZAG_DISTANCE = 30;

    @Autowired public PathService pathService;
    @Autowired GraphService graphService;
    
    /** Generates a TripPlan from a Request */
    public TripPlan generate(RoutingRequest options) {

        // TODO: this seems to only check the endpoints, which are usually auto-generated
        //if ( ! options.isAccessible())
        //    throw new LocationNotAccessible();
        
        // Copy options to keep originals
        RoutingRequest originalOptions = options.clone();

        /* try to plan the trip */
        List<GraphPath> paths = null;
        boolean tooSloped = false;
        try {
            paths = pathService.getPaths(options);
            if (paths == null && options.isWheelchairAccessible()) {
                // There are no paths that meet the user's slope restrictions.
                // Try again without slope restrictions (and warn user).
                options.maxSlope = Double.MAX_VALUE;
                options.maxWalkDistance = originalOptions.maxWalkDistance;
                paths = pathService.getPaths(options);
                tooSloped = true;
            }
        } catch (VertexNotFoundException e) {
            LOG.info("Vertex not found: " + options.getFrom() + " : " + options.getTo(), e);
            throw e;
        }
        options.rctx.debugOutput.finishedCalculating();

        if (paths == null || paths.size() == 0) {
            LOG.info("Path not found: " + options.getFrom() + " : " + options.getTo());
            throw new PathNotFoundException();
        }

        for (GraphPath graphPath : paths) {
            if (originalOptions.isArriveBy()) {
                if (graphPath.states.getLast().getTimeSeconds() > originalOptions.dateTime) {
                    LOG.error("A graph path arrives after the requested time. This implies a bug.");
                }
            } else {
                if (graphPath.states.getFirst().getTimeSeconds() < originalOptions.dateTime) {
                    LOG.error("A graph path leaves before the requested time. This implies a bug.");
                }
            }
        }

        TripPlan plan = generatePlan(paths, originalOptions);
        if (plan != null) {
            for (Itinerary i : plan.itinerary) {
                i.tooSloped = tooSloped;
                /* fix up from/to on first/last legs */
                if (i.legs.size() == 0) {
                    LOG.warn("itinerary has no legs");
                    continue;
                }
                Leg firstLeg = i.legs.get(0);
                firstLeg.from.orig = plan.from.orig;
                Leg lastLeg = i.legs.get(i.legs.size() - 1);
                lastLeg.to.orig = plan.to.orig;
            }
        }
        options.rctx.debugOutput.finishedRendering();
        return plan;
    }

    /**
     * Generates a TripPlan from a set of paths
     */
    TripPlan generatePlan(List<GraphPath> paths, RoutingRequest request) {

        GraphPath exemplar = paths.get(0);
        Vertex tripStartVertex = exemplar.getStartVertex();
        Vertex tripEndVertex = exemplar.getEndVertex();
        String startName = tripStartVertex.getName();
        String endName = tripEndVertex.getName();

        // Use vertex labels if they don't have names
        if (startName == null) {
            startName = tripStartVertex.getLabel();
        }
        if (endName == null) {
            endName = tripEndVertex.getLabel();
        }
        Place from = new Place(tripStartVertex.getX(), tripStartVertex.getY(), startName);
        Place to = new Place(tripEndVertex.getX(), tripEndVertex.getY(), endName);

        from.orig = request.getFrom().getName();
        to.orig = request.getTo().getName();

        TripPlan plan = new TripPlan(from, to, request.getDateTime());

        for (GraphPath path : paths) {
            Itinerary itinerary = generateItinerary(path, request.isShowIntermediateStops());
            itinerary = adjustItinerary(request, itinerary);
            plan.addItinerary(itinerary);
        }
        return plan;
    }

    /**
     * Check whether itinerary needs adjustments based on the request.
     * @param itinerary is the itinerary
     * @param request is the request containing the original trip planning options
     * @return the (adjusted) itinerary
     */
    private Itinerary adjustItinerary(RoutingRequest request, Itinerary itinerary) {
        // Check walk limit distance
        if (itinerary.walkDistance > request.maxWalkDistance) {
            itinerary.walkLimitExceeded = true;
        }
        // Return itinerary
        return itinerary;
    }

    /**
     * Generate an itinerary from a {@link GraphPath}. This method first slices the list of states
     * at the leg boundaries. These smaller state arrays are then used to generate legs. Finally the
     * rest of the itinerary is generated based on the complete state array.
     *
     * @param path The graph path to base the itinerary on
     * @param showIntermediateStops Whether to include intermediate stops in the itinerary or not
     * @return The generated itinerary
     */
    Itinerary generateItinerary(GraphPath path, boolean showIntermediateStops) {
        if (path.states.size() < 2) {
            throw new TrivialPathException();
        }

        Itinerary itinerary = new Itinerary();

        State[] states = new State[path.states.size()];
        State lastState = path.states.getLast();
        states = path.states.toArray(states);

        Edge[] edges = new Edge[path.edges.size()];
        edges = path.edges.toArray(edges);

        Graph graph = path.getRoutingContext().graph;

        FareService fareService = graph.getService(FareService.class);

        State[][] legsStates = sliceStates(states);

        if (fareService != null) {
            itinerary.fare = fareService.getCost(path);
        }

        for (State[] legStates : legsStates) {
            itinerary.addLeg(generateLeg(graph, legStates, showIntermediateStops));
        }

        addWalkSteps(itinerary.legs, legsStates);

        /* this is an affront to software development */
        fixupLegs(itinerary.legs, legsStates);

        itinerary.duration = (double) lastState.getElapsedTimeSeconds();
        itinerary.startTime = makeCalendar(states[0]);
        itinerary.endTime = makeCalendar(lastState);

        calculateTimes(itinerary, states);

        calculateElevations(itinerary, edges);

        itinerary.walkDistance = lastState.getWalkDistance();

        itinerary.transfers = lastState.getNumBoardings();
        if (itinerary.transfers > 0 && !(states[0].getVertex() instanceof OnboardDepartVertex)) {
            itinerary.transfers--;
        }

        return itinerary;
    }

    private Calendar makeCalendar(State state) {
        RoutingContext rctx = state.getContext();
        TimeZone timeZone = rctx.graph.getTimeZone(); 
        Calendar calendar = Calendar.getInstance(timeZone);
        calendar.setTimeInMillis(state.getTimeInMillis());
        return calendar;
    }

    /**
     * Generate a {@link CoordinateArrayListSequence} based on an {@link Edge} array.
     *
     * @param edges The array of input edges
     * @return The coordinates of the points on the edges
     */
    private CoordinateArrayListSequence makeCoordinates(Edge[] edges) {
        CoordinateArrayListSequence coordinates = new CoordinateArrayListSequence();

        for (Edge edge : edges) {
            LineString geometry = edge.getGeometry();

            if (geometry != null) {
                if (coordinates.size() == 0) {
                    coordinates.extend(geometry.getCoordinates());
                } else {
                    coordinates.extend(geometry.getCoordinates(), 1); // Avoid duplications
                }
            }
        }

        return coordinates;
    }

    /**
     * Slice a {@link State} array at the leg boundaries. Leg switches occur when:
     * 1. A LEG_SWITCH mode (which itself isn't part of any leg) is seen
     * 2. The mode changes otherwise, for instance from BICYCLE to WALK
     * 3. A PatternInterlineDwell edge (i.e. interlining) is seen
     *
     * @param states The one-dimensional array of input states
     * @return An array of arrays of states belonging to a single leg (i.e. a two-dimensional array)
     */
    private State[][] sliceStates(State[] states) {
        int[] legIndexPairs = {0, states.length - 1};
        List<int[]> legsIndexes = new ArrayList<int[]>();

        for (int i = 1; i < states.length - 1; i++) {
            TraverseMode backMode = states[i].getBackMode();
            TraverseMode forwardMode = states[i + 1].getBackMode();

            if (backMode == null || forwardMode == null) continue;

            Edge edge = states[i + 1].getBackEdge();

            if (backMode == TraverseMode.LEG_SWITCH || forwardMode == TraverseMode.LEG_SWITCH) {
                if (backMode != TraverseMode.LEG_SWITCH) {              // Start of leg switch
                    legIndexPairs[1] = i;
                } else if (forwardMode != TraverseMode.LEG_SWITCH) {    // End of leg switch
                    if (legIndexPairs[1] != states.length - 1) {
                        legsIndexes.add(legIndexPairs);
                    }
                    legIndexPairs = new int[] {i, states.length - 1};
                }
            } else if (backMode != forwardMode) {                       // Mode change => leg switch
                legIndexPairs[1] = i;
                legsIndexes.add(legIndexPairs);
                legIndexPairs = new int[] {i, states.length - 1};
            } else if (edge instanceof PatternInterlineDwell) {         // Interlining => leg switch
                legIndexPairs[1] = i;
                legsIndexes.add(legIndexPairs);
                legIndexPairs = new int[] {i + 1, states.length - 1};
            }
        }

        // Final leg
        legsIndexes.add(legIndexPairs);

        State[][] legsStates = new State[legsIndexes.size()][];

        // Fill the two-dimensional array with states
        for (int i = 0; i < legsStates.length; i++) {
            legIndexPairs = legsIndexes.get(i);
            legsStates[i] = new State[legIndexPairs[1] - legIndexPairs[0] + 1];
            for (int j = 0; j <= legIndexPairs[1] - legIndexPairs[0]; j++) {
                legsStates[i][j] = states[legIndexPairs[0] + j];
            }
        }

        return legsStates;
    }

    /**
     * Generate one leg of an itinerary from a {@link State} array.
     *
     * @param states The array of states to base the leg on
     * @param showIntermediateStops Whether to include intermediate stops in the leg or not
     * @return The generated leg
     */
    private Leg generateLeg(Graph graph, State[] states, boolean showIntermediateStops) {
        Leg leg = new Leg();

        Edge[] edges = new Edge[states.length - 1];

        leg.startTime = makeCalendar(states[0]);
        leg.endTime = makeCalendar(states[states.length - 1]);

        // Calculate leg distance and fill array of edges
        leg.distance = 0.0;
        for (int i = 0; i < edges.length; i++) {
            edges[i] = states[i + 1].getBackEdge();
            leg.distance += edges[i].getDistance();
        }
<<<<<<< HEAD

        addModeAndAlerts(graph, leg, states);
=======
        
        addModeAndAlerts(leg, states);
>>>>>>> 94ccb264

        TimeZone timeZone = leg.startTime.getTimeZone();
        leg.agencyTimeZoneOffset = timeZone.getOffset(leg.startTime.getTimeInMillis());

        addTripFields(leg, states);

        addPlaces(leg, states, edges, showIntermediateStops);

        if (leg.isTransitLeg()) addRealTimeData(leg, states);

        CoordinateArrayListSequence coordinates = makeCoordinates(edges);
        Geometry geometry = GeometryUtils.getGeometryFactory().createLineString(coordinates);

        leg.legGeometry = PolylineEncoder.createEncodings(geometry);

        leg.interlineWithPreviousLeg = states[0].getBackEdge() instanceof PatternInterlineDwell;
        
        addFrequencyFields(states, leg);
        
        leg.rentedBike = states[0].isBikeRenting() && states[states.length - 1].isBikeRenting();

        return leg;
    }

	private void addFrequencyFields(State[] states, Leg leg) {
		if( states[0].getBackEdge() instanceof FrequencyBoard ){
        	State preBoardState= states[0].getBackState();
        	
        	FrequencyBoard fb = (FrequencyBoard)states[0].getBackEdge();
        	FrequencyBasedTripPattern pt = fb.getPattern();
        	int boardTime = preBoardState.getServiceDay().secondsSinceMidnight( preBoardState.getTimeSeconds() );
        	int period = pt.getPeriod( fb.getStopIndex(), boardTime ); //TODO fix
        	
        	leg.isNonExactFrequency = !pt.isExact();
        	leg.headway = period;
        	
        }
	}

    /**
     * Add a {@link WalkStep} {@link List} to a {@link Leg} {@link List}.
     * It's more convenient to process all legs in one go because the previous step should be kept.
     *
     * @param legs The legs of the itinerary
     * @param legsStates The states that go with the legs
     */
    private void addWalkSteps(List<Leg> legs, State[][] legsStates) {
        WalkStep previousStep = null;

        for (int i = 0; i < legsStates.length; i++) {
            List<WalkStep> walkSteps = generateWalkSteps(legsStates[i], previousStep);

            legs.get(i).walkSteps = walkSteps;

            if (walkSteps.size() > 0) {
                previousStep = walkSteps.get(walkSteps.size() - 1);
            } else {
                previousStep = null;
            }
        }
    }

    /**
     * Fix up a {@link Leg} {@link List} using the information available at the leg boundaries.
     * This method will fill holes in the arrival and departure times associated with a
     * {@link Place} within a leg and add board and alight rules. It will also ensure that stop
     * names propagate correctly to the non-transit legs that connect to them.
     *
     * @param legs The legs of the itinerary
     * @param legsStates The states that go with the legs
     */
    private void fixupLegs(List<Leg> legs, State[][] legsStates) {
        for (int i = 0; i < legsStates.length; i++) {
            boolean toOther = i + 1 < legsStates.length && legs.get(i + 1).interlineWithPreviousLeg;
            boolean fromOther = legs.get(i).interlineWithPreviousLeg;
            Object boardRule = null;
            Object alightRule = null;

            for (int j = 1; j < legsStates[i].length; j++) {
                if (legsStates[i][j].getBackEdge() instanceof PatternEdge) {
                    PatternEdge patternEdge = (PatternEdge) legsStates[i][j].getBackEdge();
                    TripPattern tripPattern = patternEdge.getPattern();

                    Integer fromIndex = legs.get(i).from.stopIndex;
                    Integer toIndex = legs.get(i).to.stopIndex;

                    int boardType = (fromIndex != null) ? (tripPattern.getBoardType(fromIndex)) : 0;
                    int alightType = (toIndex != null) ? (tripPattern.getAlightType(toIndex)) : 0;

                    boardRule = TransitUtils.determineBoardAlightType(boardType);
                    alightRule = TransitUtils.determineBoardAlightType(alightType);
                }
            }

            if (i + 1 < legsStates.length) {
                legs.get(i + 1).from.arrival = legs.get(i).to.arrival;
                legs.get(i).to.departure = legs.get(i + 1).from.departure;

                if (legs.get(i).isTransitLeg() && !legs.get(i + 1).isTransitLeg()) {
                    legs.get(i + 1).from = legs.get(i).to;
                }
                if (!legs.get(i).isTransitLeg() && legs.get(i + 1).isTransitLeg()) {
                    legs.get(i).to = legs.get(i + 1).from;
                }
            }

            if (legs.get(i).isTransitLeg()) {
                if (boardRule instanceof String && !fromOther) {    // If boarding in some other leg
                    legs.get(i).boardRule = (String) boardRule;     // (interline), don't board now.
                }
                if (alightRule instanceof String && !toOther) {     // If alighting in some other
                    legs.get(i).alightRule = (String) alightRule;   // leg, don't alight now.
                }
            }
        }
    }

    /**
     * Calculate the walkTime, transitTime and waitingTime of an {@link Itinerary}.
     *
     * @param itinerary The itinerary to calculate the times for
     * @param states The states that go with the itinerary
     */
    private void calculateTimes(Itinerary itinerary, State[] states) {
        for (State state : states) {
            if (state.getBackMode() == null) continue;

            switch (state.getBackMode()) {
                default:
                    itinerary.transitTime += state.getTimeDeltaSeconds();
                    break;

                case LEG_SWITCH:
                    itinerary.waitingTime += state.getTimeDeltaSeconds();
                    break;

                case WALK:
                case BICYCLE:
                case CAR:
                case CUSTOM_MOTOR_VEHICLE:
                    itinerary.walkTime += state.getTimeDeltaSeconds();
            }
        }
    }

    /**
     * Calculate the elevationGained and elevationLost fields of an {@link Itinerary}.
     *
     * @param itinerary The itinerary to calculate the elevation changes for
     * @param edges The edges that go with the itinerary
     */
    private void calculateElevations(Itinerary itinerary, Edge[] edges) {
        for (Edge edge : edges) {
            if (!(edge instanceof EdgeWithElevation)) continue;

            EdgeWithElevation edgeWithElevation = (EdgeWithElevation) edge;
            ElevationProfileSegment profileSegment = edgeWithElevation.getElevationProfileSegment();

            if (profileSegment == null) continue;

            PackedCoordinateSequence coordinates = profileSegment.getElevationProfile();

            if (coordinates == null) continue;
            if (coordinates.getDimension() != 2) continue;

            for (int i = 0; i < coordinates.size() - 1; i++) {
                double change = coordinates.getOrdinate(i + 1, 1) - coordinates.getOrdinate(i, 1);

                if (change > 0) {
                    itinerary.elevationGained += change;
                } else if (change < 0) {
                    itinerary.elevationLost -= change;
                }
            }
        }
    }

    /**
     * Add mode and alerts fields to a {@link Leg}.
     *
     * @param leg The leg to add the mode and alerts to
     * @param states The states that go with the leg
     */
    private void addModeAndAlerts(Graph graph, Leg leg, State[] states) {
        for (State state : states) {
            TraverseMode mode = state.getBackMode();
            Set<Alert> alerts = state.getBackAlerts();
            Edge edge = state.getBackEdge();

            if (mode != null) {
                leg.mode = mode.toString();
            }

            if (alerts != null) {
                for (Alert alert : alerts) {
                    leg.addAlert(alert);
                }
            }

            for (AlertPatch alertPatch : graph.getAlertPatches(edge)) {
                if (alertPatch.displayDuring(state)) {
                    leg.addAlert(alertPatch.getAlert());
                }
            }
        }
    }

    /**
     * Add trip-related fields to a {@link Leg}.
     *
     * @param leg The leg to add the trip-related fields to
     * @param states The states that go with the leg
     */
    private void addTripFields(Leg leg, State[] states) {
        Trip trip = states[states.length - 1].getBackTrip();

        if (trip != null) {
            Route route = trip.getRoute();
            Agency agency = route.getAgency();
            ServiceDay serviceDay = states[states.length - 1].getServiceDay();

            leg.agencyId = agency.getId();
            leg.agencyName = agency.getName();
            leg.agencyUrl = agency.getUrl();
            leg.headsign = states[states.length - 1].getBackDirection();
            leg.route = states[states.length - 1].getBackEdge().getName();
            leg.routeColor = route.getColor();
            leg.routeId = route.getId().getId();
            leg.routeLongName = route.getLongName();
            leg.routeShortName = route.getShortName();
            leg.routeTextColor = route.getTextColor();
            leg.routeType = route.getType();
            leg.tripId = trip.getId().getId();
            leg.tripShortName = trip.getTripShortName();
            leg.tripBlockId = trip.getBlockId();

            if (serviceDay != null) {
                leg.serviceDate = serviceDay.getServiceDate().getAsString();
            }

            if (leg.headsign == null) {
                leg.headsign = trip.getTripHeadsign();
            }
        }
    }

    /**
     * Add {@link Place} fields to a {@link Leg}.
     * There is some code duplication because of subtle differences between departure, arrival and
     * intermediate stops.
     *
     * @param leg The leg to add the places to
     * @param states The states that go with the leg
     * @param edges The edges that go with the leg
     * @param showIntermediateStops Whether to include intermediate stops in the leg or not
     */
    private void addPlaces(Leg leg, State[] states, Edge[] edges, boolean showIntermediateStops) {
        Vertex firstVertex = states[0].getVertex();
        Vertex lastVertex = states[states.length - 1].getVertex();

        Stop firstStop = firstVertex instanceof TransitVertex ?
                ((TransitVertex) firstVertex).getStop(): null;
        Stop lastStop = lastVertex instanceof TransitVertex ?
                ((TransitVertex) lastVertex).getStop(): null;
        TripTimes tripTimes = states[states.length - 1].getTripTimes();

        leg.from = makePlace(states[0], firstVertex, edges[0], firstStop, tripTimes);
        leg.from.arrival = null;
        leg.to = makePlace(states[states.length - 1], lastVertex, null, lastStop, tripTimes);
        leg.to.departure = null;

        if (showIntermediateStops) {
            leg.stop = new ArrayList<Place>();

            Stop previousStop = null;
            Stop currentStop;

            for (int i = 1; i < edges.length; i++) {
                Vertex vertex = states[i].getVertex();

                if (!(vertex instanceof TransitVertex)) continue;

                currentStop = ((TransitVertex) vertex).getStop();
                if (currentStop == firstStop) continue;

                if (currentStop == previousStop) {                  // Avoid duplication of stops
                    leg.stop.get(leg.stop.size() - 1).departure = makeCalendar(states[i]);
                    continue;
                }

                previousStop = currentStop;
                if (currentStop == lastStop) break;

                leg.stop.add(makePlace(states[i], vertex, edges[i], currentStop, tripTimes));
            }
        }
    }

    /**
     * Make a {@link Place} to add to a {@link Leg}.
     *
     * @param state The {@link State} that the {@link Place} pertains to.
     * @param vertex The {@link Vertex} at the {@link State}.
     * @param edge The {@link Edge} leading out of the {@link Vertex}.
     * @param stop The {@link Stop} associated with the {@link Vertex}.
     * @param tripTimes The {@link TripTimes} associated with the {@link Leg}.
     * @return The resulting {@link Place} object.
     */
    private Place makePlace(State state, Vertex vertex, Edge edge, Stop stop, TripTimes tripTimes) {
        // If no edge was given, it means we're at the end of this leg and need to work around that.
        boolean endOfLeg = (edge == null);
        Place place = new Place(vertex.getX(), vertex.getY(), vertex.getName(),
                makeCalendar(state), makeCalendar(state));

        if (endOfLeg) edge = state.getBackEdge();

        if (vertex instanceof TransitVertex && edge instanceof OnboardEdge) {
            place.stopId = stop.getId();
            place.stopCode = stop.getCode();
            place.platformCode = stop.getPlatformCode();
            place.zoneId = stop.getZoneId();
            place.stopIndex = ((OnboardEdge) edge).getStopIndex();
            if (endOfLeg) place.stopIndex++;
            if (tripTimes != null) {
                place.stopSequence = tripTimes.getStopSequence(place.stopIndex);
            }
        }

        return place;
    }

    /**
     * Add information about real-time data to a {@link Leg}.
     *
     * @param leg The leg to add the real-time information to
     * @param states The states that go with the leg
     */
    private void addRealTimeData(Leg leg, State[] states) {
        TripTimes tripTimes = states[states.length - 1].getTripTimes();

        if (tripTimes != null && !tripTimes.isScheduled()) {
            leg.realTime = true;
            if (leg.from.stopIndex != null) {
                leg.departureDelay = tripTimes.getDepartureDelay(leg.from.stopIndex);
            }
            leg.arrivalDelay = tripTimes.getArrivalDelay(leg.to.stopIndex - 1);
        }
    }

    /**
     * Converts a list of street edges to a list of turn-by-turn directions.
     * 
     * @param previous a non-transit leg that immediately precedes this one (bike-walking, say), or null
     * 
     * @param edges : A list of street edges
     * @return
     */
    private List<WalkStep> generateWalkSteps(State[] states, WalkStep previous) {
        List<WalkStep> steps = new ArrayList<WalkStep>();
        WalkStep step = null;
        double lastAngle = 0, distance = 0; // distance used for appending elevation profiles
        int roundaboutExit = 0; // track whether we are in a roundabout, and if so the exit number
        String roundaboutPreviousStreet = null;

        for (int i = 0; i < states.length - 1; i++) {
            State backState = states[i];
            State forwardState = states[i + 1];
            Edge edge = forwardState.getBackEdge();
            boolean createdNewStep = false, disableZagRemovalForThisStep = false;
            if (edge instanceof FreeEdge) {
                continue;
            }
            if (forwardState.getBackMode() == null || !forwardState.getBackMode().isOnStreetNonTransit()) {
                continue; // ignore STLs and the like
            }
            Geometry geom = edge.getGeometry();
            if (geom == null) {
                continue;
            }

            // generate a step for getting off an elevator (all
            // elevator narrative generation occurs when alighting). We don't need to know what came
            // before or will come after
            if (edge instanceof ElevatorAlightEdge) {
                // don't care what came before or comes after
                step = createWalkStep(forwardState);
                createdNewStep = true;
                disableZagRemovalForThisStep = true;

                // tell the user where to get off the elevator using the exit notation, so the
                // i18n interface will say 'Elevator to <exit>'
                // what happens is that the webapp sees name == null and ignores that, and it sees
                // exit != null and uses to <exit>
                // the floor name is the AlightEdge name
                // reset to avoid confusion with 'Elevator on floor 1 to floor 1'
                step.streetName = ((ElevatorAlightEdge) edge).getName();

                step.relativeDirection = RelativeDirection.ELEVATOR;

                steps.add(step);
                continue;
            }

            String streetName = edge.getName();
            int idx = streetName.indexOf('(');
            String streetNameNoParens;
            if (idx > 0)
                streetNameNoParens = streetName.substring(0, idx - 1);
            else
                streetNameNoParens = streetName;

            if (step == null) {
                // first step
                step = createWalkStep(forwardState);
                createdNewStep = true;

                steps.add(step);
                double thisAngle = DirectionUtils.getFirstAngle(geom);
                if (previous == null) {
                    step.setAbsoluteDirection(thisAngle);
                    step.relativeDirection = RelativeDirection.DEPART;
                } else {
                    step.setDirections(previous.angle, thisAngle, false);
                }
                // new step, set distance to length of first edge
                distance = edge.getDistance();
            } else if (((step.streetName != null && !step.streetNameNoParens().equals(streetNameNoParens))
                    && (!step.bogusName || !edge.hasBogusName())) ||
                    // if we are on a roundabout now and weren't before, start a new step
                    edge.isRoundabout() != (roundaboutExit > 0) ||
                    isLink(edge) && !isLink(backState.getBackEdge())
                    ) {
                /* street name has changed, or we've changed state from a roundabout to a street */
                if (roundaboutExit > 0) {
                    // if we were just on a roundabout,
                    // make note of which exit was taken in the existing step
                    step.exit = Integer.toString(roundaboutExit); // ordinal numbers from
                    if (streetNameNoParens.equals(roundaboutPreviousStreet)) {
                        step.stayOn = true;
                    }
                    // localization
                    roundaboutExit = 0;
                }
                /* start a new step */
                step = createWalkStep(forwardState);
                createdNewStep = true;

                steps.add(step);
                if (edge.isRoundabout()) {
                    // indicate that we are now on a roundabout
                    // and use one-based exit numbering
                    roundaboutExit = 1;
                    roundaboutPreviousStreet = backState.getBackEdge().getName();
                    idx = roundaboutPreviousStreet.indexOf('(');
                    if (idx > 0)
                        roundaboutPreviousStreet = roundaboutPreviousStreet.substring(0, idx - 1);
                }
                double thisAngle = DirectionUtils.getFirstAngle(geom);
                step.setDirections(lastAngle, thisAngle, edge.isRoundabout());
                // new step, set distance to length of first edge
                distance = edge.getDistance();
            } else {
                /* street name has not changed */
                double thisAngle = DirectionUtils.getFirstAngle(geom);
                RelativeDirection direction = WalkStep.getRelativeDirection(lastAngle, thisAngle,
                        edge.isRoundabout());
                boolean optionsBefore = backState.multipleOptionsBefore();
                if (edge.isRoundabout()) {
                    // we are on a roundabout, and have already traversed at least one edge of it.
                    if (optionsBefore) {
                        // increment exit count if we passed one.
                        roundaboutExit += 1;
                    }
                }
                if (edge.isRoundabout() || direction == RelativeDirection.CONTINUE) {
                    // we are continuing almost straight, or continuing along a roundabout.
                    // just append elevation info onto the existing step.

                } else {
                    // we are not on a roundabout, and not continuing straight through.

                    // figure out if there were other plausible turn options at the last
                    // intersection
                    // to see if we should generate a "left to continue" instruction.
                    boolean shouldGenerateContinue = false;
                    if (edge instanceof PlainStreetEdge) {
                        // the next edges will be PlainStreetEdges, we hope
                        double angleDiff = getAbsoluteAngleDiff(thisAngle, lastAngle);
                        for (Edge alternative : backState.getVertex().getOutgoingStreetEdges()) {
                            if (alternative.getName().equals(streetName)) {
                                // alternatives that have the same name
                                // are usually caused by street splits
                                continue;
                            }
                            double altAngle = DirectionUtils.getFirstAngle(alternative
                                    .getGeometry());
                            double altAngleDiff = getAbsoluteAngleDiff(altAngle, lastAngle);
                            if (angleDiff > Math.PI / 4 || altAngleDiff - angleDiff < Math.PI / 16) {
                                shouldGenerateContinue = true;
                                break;
                            }
                        }
                    } else {
                        double angleDiff = getAbsoluteAngleDiff(lastAngle, thisAngle);
                        // FIXME: this code might be wrong with the removal of the edge-based graph
                        State twoStatesBack = backState.getBackState();
                        Vertex backVertex = twoStatesBack.getVertex();
                        for (Edge alternative : backVertex.getOutgoingStreetEdges()) {
                            List<Edge> alternatives = alternative.getToVertex()
                                    .getOutgoingStreetEdges();
                            if (alternatives.size() == 0) {
                                continue; // this is not an alternative
                            }
                            alternative = alternatives.get(0);
                            if (alternative.getName().equals(streetName)) {
                                // alternatives that have the same name
                                // are usually caused by street splits
                                continue;
                            }
                            double altAngle = DirectionUtils.getFirstAngle(alternative
                                    .getGeometry());
                            double altAngleDiff = getAbsoluteAngleDiff(altAngle, lastAngle);
                            if (angleDiff > Math.PI / 4 || altAngleDiff - angleDiff < Math.PI / 16) {
                                shouldGenerateContinue = true;
                                break;
                            }
                        }
                    }

                    if (shouldGenerateContinue) {
                        // turn to stay on same-named street
                        step = createWalkStep(forwardState);
                        createdNewStep = true;
                        steps.add(step);
                        step.setDirections(lastAngle, thisAngle, false);
                        step.stayOn = true;
                        // new step, set distance to length of first edge
                        distance = edge.getDistance();
                    }
                }
            }

            State exitState = backState;
            Edge exitEdge = exitState.getBackEdge();
            while (exitEdge instanceof FreeEdge) {
                exitState = exitState.getBackState();
                exitEdge = exitState.getBackEdge();
            }
            if (exitState.getVertex() instanceof ExitVertex) {
                step.exit = ((ExitVertex) exitState.getVertex()).getExitName();
            }

            if (createdNewStep && !disableZagRemovalForThisStep && forwardState.getBackMode() == backState.getBackMode()) {
                //check last three steps for zag
                int last = steps.size() - 1;
                if (last >= 2) {
                    WalkStep threeBack = steps.get(last - 2);
                    WalkStep twoBack = steps.get(last - 1);
                    WalkStep lastStep = steps.get(last);

                    if (twoBack.distance < MAX_ZAG_DISTANCE
                            && lastStep.streetNameNoParens().equals(threeBack.streetNameNoParens())) {
                        
                        if (((lastStep.relativeDirection == RelativeDirection.RIGHT || 
                                lastStep.relativeDirection == RelativeDirection.HARD_RIGHT) &&
                                (twoBack.relativeDirection == RelativeDirection.RIGHT ||
                                twoBack.relativeDirection == RelativeDirection.HARD_RIGHT)) ||
                                ((lastStep.relativeDirection == RelativeDirection.LEFT || 
                                lastStep.relativeDirection == RelativeDirection.HARD_LEFT) &&
                                (twoBack.relativeDirection == RelativeDirection.LEFT ||
                                twoBack.relativeDirection == RelativeDirection.HARD_LEFT))) {
                            // in this case, we have two left turns or two right turns in quick 
                            // succession; this is probably a U-turn.
                            
                            steps.remove(last - 1);
                            
                            lastStep.distance += twoBack.distance;
                            
                            // A U-turn to the left, typical in the US. 
                            if (lastStep.relativeDirection == RelativeDirection.LEFT || 
                                    lastStep.relativeDirection == RelativeDirection.HARD_LEFT)
                                lastStep.relativeDirection = RelativeDirection.UTURN_LEFT;
                            else
                                lastStep.relativeDirection = RelativeDirection.UTURN_RIGHT;
                            
                            // in this case, we're definitely staying on the same street 
                            // (since it's zag removal, the street names are the same)
                            lastStep.stayOn = true;
                        }
                                
                        else {
                            // total hack to remove zags.
                            steps.remove(last);
                            steps.remove(last - 1);
                            step = threeBack;
                            step.distance += twoBack.distance;
                            distance += step.distance;
                            if (twoBack.elevation != null) {
                                if (step.elevation == null) {
                                    step.elevation = twoBack.elevation;
                                } else {
                                    for (P2<Double> d : twoBack.elevation) {
                                        step.elevation.add(new P2<Double>(d.getFirst() + step.distance, d.getSecond()));
                                    }
                                }
                            }
                        }
                    }
                }
            } else {
                if (!createdNewStep && step.elevation != null) {
                    List<P2<Double>> s = encodeElevationProfile(edge, distance);
                    if (step.elevation != null && step.elevation.size() > 0) {
                        step.elevation.addAll(s);
                    } else {
                        step.elevation = s;
                    }
                }
                distance += edge.getDistance();

            }

            // increment the total length for this step
            step.distance += edge.getDistance();
            step.addAlerts(forwardState.getBackAlerts());
            lastAngle = DirectionUtils.getLastAngle(geom);
        }
        return steps;
    }

    private boolean isLink(Edge edge) {
        return edge instanceof StreetEdge && (((StreetEdge)edge).getStreetClass() & StreetEdge.CLASS_LINK) == StreetEdge.CLASS_LINK;
    }

    private double getAbsoluteAngleDiff(double thisAngle, double lastAngle) {
        double angleDiff = thisAngle - lastAngle;
        if (angleDiff < 0) {
            angleDiff += Math.PI * 2;
        }
        double ccwAngleDiff = Math.PI * 2 - angleDiff;
        if (ccwAngleDiff < angleDiff) {
            angleDiff = ccwAngleDiff;
        }
        return angleDiff;
    }

    private WalkStep createWalkStep(State s) {
        Edge en = s.getBackEdge();
        WalkStep step;
        step = new WalkStep();
        step.streetName = en.getName();
        step.lon = en.getFromVertex().getX();
        step.lat = en.getFromVertex().getY();
        step.elevation = encodeElevationProfile(s.getBackEdge(), 0);
        step.bogusName = en.hasBogusName();
        step.addAlerts(s.getBackAlerts());
        step.angle = DirectionUtils.getFirstAngle(s.getBackEdge().getGeometry());
        if (s.getBackEdge() instanceof AreaEdge) {
            step.area = true;
        }
        return step;
    }

    private List<P2<Double>> encodeElevationProfile(Edge edge, double offset) {
        if (!(edge instanceof EdgeWithElevation)) {
            return new ArrayList<P2<Double>>();
        }
        EdgeWithElevation elevEdge = (EdgeWithElevation) edge;
        if (elevEdge.getElevationProfile() == null) {
            return new ArrayList<P2<Double>>();
        }
        ArrayList<P2<Double>> out = new ArrayList<P2<Double>>();
        Coordinate[] coordArr = elevEdge.getElevationProfile().toCoordinateArray();
        for (int i = 0; i < coordArr.length; i++) {
            out.add(new P2<Double>(coordArr[i].x + offset, coordArr[i].y));
        }
        return out;
    }

    /** Returns the first trip of the service day. */
    public TripPlan generateFirstTrip(RoutingRequest request) {
        Graph graph = graphService.getGraph(request.getRouterId());

        TransitIndexService transitIndex = graph.getService(TransitIndexService.class);
        transitIndexWithBreakRequired(transitIndex);

        request.setArriveBy(false);

        TimeZone tz = graph.getTimeZone();

        GregorianCalendar calendar = new GregorianCalendar(tz);
        calendar.setTimeInMillis(request.dateTime * 1000);
        calendar.set(Calendar.HOUR, 0);
        calendar.set(Calendar.MINUTE, 0);
        calendar.set(Calendar.AM_PM, 0);
        calendar.set(Calendar.SECOND, transitIndex.getOvernightBreak());

        request.dateTime = calendar.getTimeInMillis() / 1000;
        return generate(request);
    }

    /** Return the last trip of the service day */
    public TripPlan generateLastTrip(RoutingRequest request) {
        Graph graph = graphService.getGraph(request.getRouterId());

        TransitIndexService transitIndex = graph.getService(TransitIndexService.class);
        transitIndexWithBreakRequired(transitIndex);

        request.setArriveBy(true);

        TimeZone tz = graph.getTimeZone();

        GregorianCalendar calendar = new GregorianCalendar(tz);
        calendar.setTimeInMillis(request.dateTime * 1000);
        calendar.set(Calendar.HOUR, 0);
        calendar.set(Calendar.MINUTE, 0);
        calendar.set(Calendar.AM_PM, 0);
        calendar.set(Calendar.SECOND, transitIndex.getOvernightBreak());
        calendar.add(Calendar.DAY_OF_YEAR, 1);

        request.dateTime = calendar.getTimeInMillis() / 1000;

        return generate(request);
    }

    private void transitIndexWithBreakRequired(TransitIndexService transitIndex) {
        transitIndexRequired(transitIndex);
        if (transitIndex.getOvernightBreak() == -1) {
            throw new RuntimeException("TransitIndexBuilder could not find an overnight break "
                    + "in the transit schedule; first/last trips are undefined");
        }
    }

    private void transitIndexRequired(TransitIndexService transitIndex) {
        if (transitIndex == null) {
            throw new RuntimeException(
                    "TransitIndexBuilder is required for first/last/next/previous trip");
        }
    }

}<|MERGE_RESOLUTION|>--- conflicted
+++ resolved
@@ -244,7 +244,6 @@
 
         addWalkSteps(itinerary.legs, legsStates);
 
-        /* this is an affront to software development */
         fixupLegs(itinerary.legs, legsStates);
 
         itinerary.duration = (double) lastState.getElapsedTimeSeconds();
@@ -376,13 +375,8 @@
             edges[i] = states[i + 1].getBackEdge();
             leg.distance += edges[i].getDistance();
         }
-<<<<<<< HEAD
 
         addModeAndAlerts(graph, leg, states);
-=======
-        
-        addModeAndAlerts(leg, states);
->>>>>>> 94ccb264
 
         TimeZone timeZone = leg.startTime.getTimeZone();
         leg.agencyTimeZoneOffset = timeZone.getOffset(leg.startTime.getTimeInMillis());
@@ -399,28 +393,28 @@
         leg.legGeometry = PolylineEncoder.createEncodings(geometry);
 
         leg.interlineWithPreviousLeg = states[0].getBackEdge() instanceof PatternInterlineDwell;
-        
+
         addFrequencyFields(states, leg);
-        
+
         leg.rentedBike = states[0].isBikeRenting() && states[states.length - 1].isBikeRenting();
 
         return leg;
     }
 
-	private void addFrequencyFields(State[] states, Leg leg) {
-		if( states[0].getBackEdge() instanceof FrequencyBoard ){
-        	State preBoardState= states[0].getBackState();
-        	
-        	FrequencyBoard fb = (FrequencyBoard)states[0].getBackEdge();
-        	FrequencyBasedTripPattern pt = fb.getPattern();
-        	int boardTime = preBoardState.getServiceDay().secondsSinceMidnight( preBoardState.getTimeSeconds() );
-        	int period = pt.getPeriod( fb.getStopIndex(), boardTime ); //TODO fix
-        	
-        	leg.isNonExactFrequency = !pt.isExact();
-        	leg.headway = period;
-        	
-        }
-	}
+    private void addFrequencyFields(State[] states, Leg leg) {
+        if (states[0].getBackEdge() instanceof FrequencyBoard) {
+            State preBoardState = states[0].getBackState();
+
+            FrequencyBoard fb = (FrequencyBoard) states[0].getBackEdge();
+            FrequencyBasedTripPattern pt = fb.getPattern();
+            int boardTime = preBoardState.getServiceDay().secondsSinceMidnight(
+                    preBoardState.getTimeSeconds());
+            int period = pt.getPeriod(fb.getStopIndex(), boardTime); //TODO fix
+
+            leg.isNonExactFrequency = !pt.isExact();
+            leg.headway = period;
+        }
+    }
 
     /**
      * Add a {@link WalkStep} {@link List} to a {@link Leg} {@link List}.
