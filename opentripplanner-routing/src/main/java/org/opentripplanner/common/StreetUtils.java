--- conflicted
+++ resolved
@@ -22,29 +22,20 @@
 import java.util.Queue;
 
 import org.opentripplanner.routing.graph.Edge;
-import org.opentripplanner.routing.graph.Edge;
 import org.opentripplanner.routing.graph.Graph;
 import org.opentripplanner.routing.core.State;
 import org.opentripplanner.routing.core.TraverseMode;
 import org.opentripplanner.routing.core.TraverseModeSet;
 import org.opentripplanner.routing.core.TraverseOptions;
-<<<<<<< HEAD
-=======
-import org.opentripplanner.routing.core.Vertex;
-import org.opentripplanner.routing.core.AbstractEdge;
-import org.opentripplanner.routing.edgetype.EndpointVertex;
->>>>>>> 7fa688f8
+import org.opentripplanner.routing.graph.Vertex;
+import org.opentripplanner.routing.graph.AbstractEdge;
+import org.opentripplanner.routing.vertextype.IntersectionVertex;
 import org.opentripplanner.routing.edgetype.PlainStreetEdge;
 import org.opentripplanner.routing.edgetype.StreetEdge;
 import org.opentripplanner.routing.edgetype.StreetTraversalPermission;
 import org.opentripplanner.routing.edgetype.TurnEdge;
-<<<<<<< HEAD
-import org.opentripplanner.routing.graph.Vertex;
-import org.opentripplanner.routing.vertextype.IntersectionVertex;
 import org.opentripplanner.routing.vertextype.TurnVertex;
-=======
 import org.opentripplanner.routing.edgetype.FreeEdge;
->>>>>>> 7fa688f8
 import org.slf4j.Logger;
 import org.slf4j.LoggerFactory;
 
@@ -64,133 +55,62 @@
         /* generate turns */
 
         _log.debug("converting to edge-based graph");
-<<<<<<< HEAD
         for (IntersectionVertex v : endpoints) {
             for (Edge e_in : v.getIncoming()) {
-                PlainStreetEdge pse_in = (PlainStreetEdge) e_in;
-                TurnVertex tv_in = getTurnVertexForEdge(graph, turnVertices, pse_in);
-                TurnRestriction restriction = null;
-                if (restrictions != null) {
-                    restriction = restrictions.get(pse_in);
-                }
                 for (Edge e_out : v.getOutgoing()) {
-                	// do not make turns for going around loops (several hundred in Portland)
-                	if (e_in == e_out)
-                		continue;
-                    // only make turn edges for U turns when they are dead ends
+                    if (e_in == e_out)
+                        // do not make turns for going around loops (several hundred in Portland)
+                        continue;
                     if (e_in.getFromVertex() == e_out.getToVertex() &&
-                    	v.getOutgoing().size() > 1)
-                    		continue;
-                    TurnVertex tv_out = getTurnVertexForEdge(graph, turnVertices, (PlainStreetEdge) e_out);
-                    TurnEdge turn = new TurnEdge(tv_in, tv_out);
-                    if (restriction != null) {
-                    	if (restriction.type == TurnRestrictionType.NO_TURN && restriction.to == e_out) {
-                    	    turn.setRestrictedModes(restriction.modes);
-                    	} else if (restriction.type == TurnRestrictionType.ONLY_TURN && restriction.to != e_in) {
-                            turn.setRestrictedModes(restriction.modes);
-                    	}
-                    }
-=======
-        
-        ArrayList<DirectEdge> turns = new ArrayList<DirectEdge>(endpoints.size());
-        
-        for (Vertex v : endpoints) {
-            Vertex gv = graph.getVertex(v.getLabel());
-            if (gv == null) {
-                continue; // the vertex could have been removed from endpoints
-            }
-            if (gv != v) {
-                throw new IllegalStateException("Vertex in graph is not the same one at endpoint."); 
-            }
-            for (Edge e : gv.getIncoming()) {
-                // TODO: how exactly does this work? Should creating a FreeEdge also set this to 
-                // true?
-                boolean replaced = false;
-
-                TurnRestriction restriction = null;
-                if (restrictions != null && e instanceof PlainStreetEdge) {
-                    restriction = restrictions.get((PlainStreetEdge) e);
-                }
-                for (Edge e2 : v.getOutgoing()) {
-                    if (e2 instanceof PlainStreetEdge && e instanceof PlainStreetEdge) {
-                        // cast to streetvertex so that we can compare edge IDs
-                        // if e and e2 are PSEs, v1 and v2 come from getStreetVertexForEdge and
-                        // therefore are StreetVertices
-                        StreetVertex v1 = getStreetVertexForEdge(graph, (PlainStreetEdge) e);
-                        StreetVertex v2 = getStreetVertexForEdge(graph, (PlainStreetEdge) e2);
-                        
-                        TurnEdge turn = new TurnEdge(v1, v2);
-                        
+                        v.getOutgoing().size() > 1)
+                        // only make turn edges for U turns when they are dead ends
+                        continue;
+                    if (e_in instanceof PlainStreetEdge && e_out instanceof PlainStreetEdge) {
+                        PlainStreetEdge pse_in = (PlainStreetEdge) e_in;
+                        TurnVertex tv_in = getTurnVertexForEdge(graph, turnVertices, pse_in);
+                        PlainStreetEdge pse_out = (PlainStreetEdge) e_out;
+                        TurnVertex tv_out = getTurnVertexForEdge(graph, turnVertices, pse_out);
+                        TurnEdge turn = new TurnEdge(tv_in, tv_out);
+                        TurnRestriction restriction = null;
+                        if (restrictions != null) {
+                            restriction = restrictions.get(pse_in);
+                        }
                         if (restriction != null) {
-                            if (restriction.type == TurnRestrictionType.NO_TURN && 
-                                    restriction.to == e2) {
+                            if (restriction.type == TurnRestrictionType.NO_TURN && restriction.to == e_out) {
                                 turn.setRestrictedModes(restriction.modes);
-                            } else if (restriction.type == TurnRestrictionType.ONLY_TURN && 
-                                           restriction.to != e2) {
+                            } else if (restriction.type == TurnRestrictionType.ONLY_TURN && restriction.to != e_in) {
                                 turn.setRestrictedModes(restriction.modes);
                             }
                         }
-                            
-                        if (v1 != v2 && !v1.getEdgeId().equals(v2.getEdgeId())) {
-                            turns.add(turn);
-                            replaced = true;
-                        }
-                        
-                        if (!replaced) {
-                            /*
-                             * NOTE that resetting the from-vertex only works because all of the
-                             * endpoint vertices will soon have their edgelists reinitialized, 
-                             * and then all these edges will be re-added to the graph.
-                             * This can and does have rather unpredictable behavior, and should 
-                             * eventually be changed.
-                             */
-                            PlainStreetEdge pse = (PlainStreetEdge) e;
-                            pse.setFromVertex(v1);
-                            turns.add(pse);
-                        }
-                    }
-                    
-                    // TODO: turn restrictions to FreeEdges?
-                    else {
-                        Vertex v1;
-                        Vertex v2;
-
-                        // get the appropriate vertices: StreetVertex if PlainStreetEdge, existing 
-                        // opposite vertex otherwise
-                        if (e instanceof PlainStreetEdge) {
-                            v1 = getStreetVertexForEdge(graph, (PlainStreetEdge) e);
+                    } else { // turn involving a plainstreetedge and a freeedge
+                        Vertex v1 = null;
+                        Vertex v2 = null;
+                        if (e_in instanceof PlainStreetEdge) {
+                            v1 = getTurnVertexForEdge(graph, turnVertices, (PlainStreetEdge) e_in);
+                        } else if (e_in instanceof FreeEdge) {
+                            v1 = e_in.getFromVertex(); // fromv for incoming
+                        }
+                        if (e_out instanceof PlainStreetEdge) {
+                            v2 = getTurnVertexForEdge(graph, turnVertices, (PlainStreetEdge) e_out);
                         } else {
-                            v1 = e.getFromVertex(); // e is an incoming edge, so get the From vertex
-                        }
-
-                        // opposite vertex otherwise
-                        if (e2 instanceof PlainStreetEdge) {
-                            v2 = getStreetVertexForEdge(graph, (PlainStreetEdge) e2);
-                        } else {
-                            // e is an outgoing edge, so get the To vertex
-                            // getToVertex is not in Edge, only in AbstractEdge
-                            // TODO: is this a bug, or can there be single-vertex edges?
-                            v2 = ((AbstractEdge) e2).getToVertex(); 
-                        }
-
+                            v2 = e_out.getToVertex(); // tov for outgoing 
+                        }
                         if (v1 == null || v2 == null) {
                             throw new IllegalStateException("Null vertex when building FreeEdge!");
-                        }
-                        else if (v1 != v2) {
+                        } else if (v1 != v2) {
+                            // TODO:FIXME
                             // Use a FreeEdge to model the turn since TurnEdges are
                             // StreetVertex only
                             FreeEdge turn = new FreeEdge(v1, v2);
-                            turns.add(turn);
                         }
                     }                   
->>>>>>> 7fa688f8
                 }
             }
         }
     
         /* remove standard graph */
-        for (Vertex v : endpoints) {
-            graph.removeVertex(v);
+        for (IntersectionVertex iv : endpoints) {
+            graph.removeVertex(iv);
         }
     }
 
@@ -219,7 +139,6 @@
     }
 
     public static void pruneFloatingIslands(Graph graph) {
-<<<<<<< HEAD
     	_log.debug("pruning");
     	Map<Vertex, HashSet<Vertex>> subgraphs = new HashMap<Vertex, HashSet<Vertex>>();
     	Map<Vertex, ArrayList<Vertex>> neighborsForVertex = new HashMap<Vertex, ArrayList<Vertex>>();
@@ -246,44 +165,15 @@
     			if (vertexList == null) {
     				vertexList = new ArrayList<Vertex>();
     				neighborsForVertex.put(in, vertexList);
-=======
-        _log.debug("pruning");
-        Map<Vertex, HashSet<Vertex>> subgraphs = new HashMap<Vertex, HashSet<Vertex>>();
-        Map<Vertex, ArrayList<Vertex>> neighborsForVertex = new HashMap<Vertex, ArrayList<Vertex>>();
-        
-        TraverseOptions options = new TraverseOptions(new TraverseModeSet(TraverseMode.WALK));
-        
-        for (Vertex gv : graph.getVertices()) {
-            if (!(gv instanceof EndpointVertex)) {
-                continue;
-            }
-            State s0 = new State(gv, options);
-            for (Edge e: gv.getOutgoing()) {
-                Vertex in = gv;
-                if (!(e instanceof StreetEdge)) {
-                    continue;
-                }
-                State s1 = e.traverse(s0);
-                if (s1 == null) {
-                    continue;
-                }
-                Vertex out = s1.getVertex();
-                        
-                ArrayList<Vertex> vertexList = neighborsForVertex.get(in);
-                if (vertexList == null) {
-                    vertexList = new ArrayList<Vertex>();
-                    neighborsForVertex.put(in, vertexList);
->>>>>>> 7fa688f8
                 }
                 vertexList.add(out);
                 
-                vertexList = neighborsForVertex.get(out);
-                if (vertexList == null) {
-                    vertexList = new ArrayList<Vertex>();
-                    neighborsForVertex.put(out, vertexList);
+    			vertexList = neighborsForVertex.get(out);
+    			if (vertexList == null) {
+    				vertexList = new ArrayList<Vertex>();
+    				neighborsForVertex.put(out, vertexList);
                 }
                 vertexList.add(in);
-<<<<<<< HEAD
     		}
     	}
    	
@@ -301,46 +191,26 @@
     			continue;
     		}
     		HashSet<Vertex> subgraph = computeConnectedSubgraph(neighborsForVertex, vertex);
-=======
-            }
-        }
-        
-        ArrayList<HashSet<Vertex>> islands = new ArrayList<HashSet<Vertex>>();
-        /* associate each node with a subgraph */
-        for (Vertex gv : graph.getVertices()) {
-            if (!(gv instanceof EndpointVertex)) {
-                continue;
-            }
-            Vertex vertex = gv;
-            if (subgraphs.containsKey(vertex)) {
-                continue;
-            }
-            if (!neighborsForVertex.containsKey(vertex)) {
-                continue;
-            }
-            HashSet<Vertex> subgraph = computeConnectedSubgraph(neighborsForVertex, vertex);
->>>>>>> 7fa688f8
             for (Vertex subnode : subgraph) {
                 subgraphs.put(subnode, subgraph);
             }
             islands.add(subgraph);
-        }
-        
-        /* remove all tiny subgraphs */
+    	}
+    	
+    	/* remove all tiny subgraphs */
         /* removed 10/27/11, since it looks like PDX is fixed.
-           for (HashSet<Vertex> island : islands) {
-           if (island.size() < 20) {
-           _log.warn("Depedestrianizing or deleting floating island at " + island.iterator().next());
-           for (Vertex vertex : island) {
-           depedestrianizeOrRemove(graph, vertex);
-           }
-           } 
-           }
+    	for (HashSet<Vertex> island : islands) {
+    		if (island.size() < 20) {
+    			_log.warn("Depedestrianizing or deleting floating island at " + island.iterator().next());
+    			for (Vertex vertex : island) {
+    				depedestrianizeOrRemove(graph, vertex);
+    			}
+    		} 
+    	}
         */
     }
     
     private static void depedestrianizeOrRemove(Graph graph, Vertex v) {
-<<<<<<< HEAD
     	Collection<Edge> outgoing = new ArrayList<Edge>(v.getOutgoing());
 		for (Edge e : outgoing) {
     		if (e instanceof PlainStreetEdge) {
@@ -374,40 +244,5 @@
     		}
     	}
     	return subgraph;
-=======
-        Collection<Edge> outgoing = new ArrayList<Edge>(v.getOutgoing());
-        for (Edge e : outgoing) {
-            if (e instanceof PlainStreetEdge) {
-                PlainStreetEdge pse = (PlainStreetEdge) e;
-                StreetTraversalPermission permission = pse.getPermission();
-                permission = permission.remove(StreetTraversalPermission.PEDESTRIAN);
-                if (permission == StreetTraversalPermission.NONE) {
-                    graph.removeEdge(pse);
-                } else {
-                    pse.setPermission(permission);
-                }
-            }
-        }
-        if (v.getOutgoing().size() == 0) {
-            graph.removeVertexAndEdges(v);
-        }
-    }
-
-    private static HashSet<Vertex> computeConnectedSubgraph(
-            Map<Vertex, ArrayList<Vertex>> neighborsForVertex, Vertex startVertex) {
-        HashSet<Vertex> subgraph = new HashSet<Vertex>();
-        Queue<Vertex> q = new LinkedList<Vertex>();
-        q.add(startVertex);
-        while (!q.isEmpty()) {
-            Vertex vertex = q.poll();
-            for (Vertex neighbor : neighborsForVertex.get(vertex)) {
-                if (!subgraph.contains(neighbor)) {
-                    subgraph.add(neighbor);
-                    q.add(neighbor);
-                }
-            }
-        }
-        return subgraph;
->>>>>>> 7fa688f8
     }
 }