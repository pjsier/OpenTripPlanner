/* This program is free software: you can redistribute it and/or
 modify it under the terms of the GNU Lesser General Public License
 as published by the Free Software Foundation, either version 3 of
 the License, or (at your option) any later version.

 This program is distributed in the hope that it will be useful,
 but WITHOUT ANY WARRANTY; without even the implied warranty of
 MERCHANTABILITY or FITNESS FOR A PARTICULAR PURPOSE.  See the
 GNU General Public License for more details.

 You should have received a copy of the GNU General Public License
 along with this program.  If not, see <http://www.gnu.org/licenses/>. */

package org.opentripplanner.routing.core;

import java.util.Arrays;
import java.util.Date;
import java.util.Set;

import org.onebusaway.gtfs.model.AgencyAndId;
import org.onebusaway.gtfs.model.Stop;
import org.onebusaway.gtfs.model.Trip;
import org.opentripplanner.routing.algorithm.NegativeWeightException;
import org.opentripplanner.routing.automata.AutomatonState;
import org.opentripplanner.routing.edgetype.OnBoardForwardEdge;
import org.opentripplanner.routing.edgetype.TablePatternEdge;
import org.opentripplanner.routing.edgetype.PlainStreetEdge;
import org.opentripplanner.routing.edgetype.StreetEdge;
import org.opentripplanner.routing.edgetype.TransitBoardAlight;
import org.opentripplanner.routing.edgetype.TripPattern;
import org.opentripplanner.routing.graph.Edge;
import org.opentripplanner.routing.graph.Vertex;
import org.opentripplanner.routing.patch.Alert;
import org.opentripplanner.routing.pathparser.PathParser;
import org.opentripplanner.routing.trippattern.TripTimes;
import org.slf4j.Logger;
import org.slf4j.LoggerFactory;

public class State implements Cloneable {
    /* Data which is likely to change at most traversals */
    
    // the current time at this state, in milliseconds
    protected long time;

    // accumulated weight up to this state
    protected double weight;

    // associate this state with a vertex in the graph
    protected Vertex vertex;

    // allow path reconstruction from states
    protected State backState;

    protected Edge backEdge;

    // allow traverse result chaining (multiple results)
    protected State next;

    /* StateData contains data which is unlikely to change as often */
    public StateData stateData;

    // how far have we walked
    // TODO(flamholz): this is a very confusing name as it actually applies to all non-transit modes.
    // we should DEFINITELY rename this variable and the associated methods.
    protected double walkDistance;

    // track the states of all path parsers -- probably changes frequently
    protected int[] pathParserStates;
    
    private static final Logger LOG = LoggerFactory.getLogger(State.class);

    /* CONSTRUCTORS */

    /**
     * Create an initial state representing the beginning of a search for the given routing context.
     * Initial "parent-less" states can only be created at the beginning of a trip. elsewhere, all 
     * states must be created from a parent and associated with an edge.
     */
    public State(RoutingRequest opt) {
        this(opt.rctx.origin, opt.rctx.originBackEdge, opt.getSecondsSinceEpoch(), opt);
    }

    /**
     * Create an initial state, forcing vertex to the specified value. Useful for reusing a 
     * RoutingContext in TransitIndex, tests, etc.
     */
    public State(Vertex vertex, RoutingRequest opt) {
        // Since you explicitly specify, the vertex, we don't set the backEdge.
        this(vertex, opt.getSecondsSinceEpoch(), opt);
    }

    /**
     * Create an initial state, forcing vertex and time to the specified values. Useful for reusing 
     * a RoutingContext in TransitIndex, tests, etc.
     */
    public State(Vertex vertex, long timeSeconds, RoutingRequest options) {
        // Since you explicitly specify, the vertex, we don't set the backEdge.
        this(vertex, null, timeSeconds, options);
    }
    
    /**
     * Create an initial state, forcing vertex, back edge and time to the specified values. Useful for reusing 
     * a RoutingContext in TransitIndex, tests, etc.
     */
    public State(Vertex vertex, Edge backEdge, long timeSeconds, RoutingRequest options) {
        this.weight = 0;
        this.vertex = vertex;
        this.backEdge = backEdge;
        this.backState = null;
        this.stateData = new StateData(options);
        // note that here we are breaking the circular reference between rctx and options
        // this should be harmless since reversed clones are only used when routing has finished
        this.stateData.opt = options;
        this.stateData.startTime = timeSeconds;
        this.stateData.usingRentedBike = false;
        this.walkDistance = 0;
        this.time = timeSeconds * 1000;
        if (options.rctx != null) {
            this.pathParserStates = new int[options.rctx.pathParsers.length];
            Arrays.fill(this.pathParserStates, AutomatonState.START);
        }
        stateData.routeSequence = new AgencyAndId[0];
    }

    /**
     * Create a state editor to produce a child of this state, which will be the result of
     * traversing the given edge.
     * 
     * @param e
     * @return
     */
    public StateEditor edit(Edge e) {
        return new StateEditor(this, e);
    }

    protected State clone() {
        State ret;
        try {
            ret = (State) super.clone();
        } catch (CloneNotSupportedException e1) {
            throw new IllegalStateException("This is not happening");
        }
        return ret;
    }

    /*
     * FIELD ACCESSOR METHODS States are immutable, so they have only get methods. The corresponding
     * set methods are in StateEditor.
     */

    /**
     * Retrieve a State extension based on its key.
     * 
     * @param key - An Object that is a key in this State's extension map
     * @return - The extension value for the given key, or null if not present
     */
    public Object getExtension(Object key) {
        if (stateData.extensions == null) {
            return null;
        }
        return stateData.extensions.get(key);
    }

    public String toString() {
        return "<State " + new Date(getTimeInMillis()) + " [" + weight + "] " + (isBikeRenting() ? "BIKE_RENT " : "") + vertex + ">";
    }
    
    public String toStringVerbose() {
        return "<State " + new Date(getTimeInMillis()) + 
                " w=" + this.getWeight() + 
                " t=" + this.getElapsedTimeSeconds() + 
                " d=" + this.getWalkDistance() + 
                " b=" + this.getNumBoardings() + ">";
    }
    
    /** Returns time in seconds since epoch */
    public long getTimeSeconds() {
        return time / 1000;
    }

    /** returns the length of the trip in seconds up to this state */
    public long getElapsedTimeSeconds() {
        return Math.abs(getTimeSeconds() - stateData.startTime);
    }

    public TripTimes getTripTimes() {
        return stateData.tripTimes;
    }

    /** 
     * Returns the length of the trip in seconds up to this time, not including the initial wait.
     * It subtracts out the initial wait, up to a clamp value specified in the request.
     * If the clamp value is set to -1, no clamping will occur.
     * If the clamp value is set to 0, the initial wait time will not be subtracted out 
     * (i.e. it will be clamped to zero).
     * This is used in lieu of reverse optimization in Analyst.
     */
    public long getActiveTime () {
        long clampInitialWait = stateData.opt.clampInitialWait;

        long initialWait = stateData.initialWaitTime;

        // only subtract up the clamp value
        if (clampInitialWait >= 0 && initialWait > clampInitialWait)
            initialWait = clampInitialWait;            

        long activeTime = getElapsedTimeSeconds() - initialWait;

        // TODO: what should be done here? (Does this ever happen?)
        if (activeTime < 0) {
            LOG.warn("initial wait was greater than elapsed time.");
            activeTime = getElapsedTimeSeconds();
        }

        return activeTime;            
    }

    public AgencyAndId getTripId() {
        return stateData.tripId;
    }

    public Trip getPreviousTrip() {
        return stateData.previousTrip;
    }
    
    public String getZone() {
        return stateData.zone;
    }

    public AgencyAndId getRoute() {
        return stateData.route;
    }

    public int getNumBoardings() {
        return stateData.numBoardings;
    }

    public boolean isAlightedLocal() {
        return stateData.alightedLocal;
    }

    /**
     * Whether this path has ever previously boarded (or alighted from, in a reverse search) a
     * transit vehicle
     */
    public boolean isEverBoarded() {
        return stateData.everBoarded;
    }

    public boolean isBikeRenting() {
        return stateData.usingRentedBike;
    }

    /**
     * @return True if the state at vertex can be the end of path.
     */
    public boolean isFinal() {
        return !isBikeRenting();
    }

    public Stop getPreviousStop() {
        return stateData.previousStop;
    }

<<<<<<< HEAD
=======
    public Stop getCurrentStop() {
        return stateData.currentStop;
    }
    
>>>>>>> f613eca5
    public long getLastAlightedTimeSeconds() {
        return stateData.lastAlightedTime;
    }

    public double getWalkDistance() {
        return walkDistance;
    }

    public Vertex getVertex() {
        return this.vertex;
    }

    public int getLastNextArrivalDelta () {
        return stateData.lastNextArrivalDelta;
    }

   /**
     * Multicriteria comparison of states. 
     * @return True if this state is better than the other one (or equal) 
     * both in terms of time and weight.
     */
    public boolean dominates(State other) {
        if (other.weight == 0) {
            return false;
        }
        // Multi-state (bike rental) - no domination for different states
        if (isBikeRenting() != other.isBikeRenting())
            return false;

        if (backEdge != other.getBackEdge() && ((backEdge instanceof PlainStreetEdge)
                && (!((PlainStreetEdge) backEdge).getTurnRestrictions().isEmpty())))
            return false;

        if (this.similarRouteSequence(other)) {
            return this.weight <= other.weight;
        }

        double weightDiff = this.weight / other.weight;
        return walkDistance <= other.getWalkDistance() * 1.05
                && (weightDiff < 1.02 && this.weight - other.weight < 30)
                && this.getElapsedTimeSeconds() - other.getElapsedTimeSeconds() <= 30;
    }

    /**
     * Returns true if this state's weight is lower than the other one. Considers only weight and
     * not time or other criteria.
     */
    public boolean betterThan(State other) {
        return this.weight < other.weight;
    }

    public double getWeight() {
        return this.weight;
    }

    public int getTimeDeltaSeconds() {
        return (int) (getTimeSeconds() - backState.getTimeSeconds());
    }

    public int getAbsTimeDeltaSeconds() {
        return (int) Math.abs(getTimeSeconds() - backState.getTimeSeconds());
    }

    public double getWalkDistanceDelta () {
        if (backState != null)
            return Math.abs(this.walkDistance - backState.walkDistance);
        else
            return 0.0;
    }

    public double getWeightDelta() {
        return this.weight - backState.weight;
    }

    public void checkNegativeWeight() {
        double dw = this.weight - backState.weight;
        if (dw < 0) {
            throw new NegativeWeightException(String.valueOf(dw) + " on edge " + backEdge);
        }
    }

    public boolean isOnboard() {
        return this.backEdge instanceof OnBoardForwardEdge;
    }

    public State getBackState() {
        return this.backState;
    }
    
    public TraverseMode getBackMode () {
        return stateData.backMode;
    }
    
    public boolean isBackWalkingBike () {
        return stateData.backWalkingBike;
    }

    public Set<Alert> getBackAlerts () {
        return stateData.notes;
    }
    
    /**
     * Get the name of the direction used to get to this state. For transit, it is the headsign,
     * while for other things it is what you would expect.
     */
    public String getBackDirection () {
        // This can happen when stop_headsign says different things at two trips on the same 
        // pattern and at the same stop.
        if (backEdge instanceof TablePatternEdge) {
            return stateData.tripTimes.getHeadsign(((TablePatternEdge)backEdge).getStopIndex());
        }
        else {
            return backEdge.getDirection();
        }
    }
    
    /**
     * Get the back trip of the given state. For time dependent transit, State will find the
     * right thing to do.
     */
    public Trip getBackTrip () {
        if (backEdge instanceof TablePatternEdge) {
            return stateData.tripTimes.getTrip();
        }
        else {
            return backEdge.getTrip();
        }
    }

    public Edge getBackEdge() {
        return this.backEdge;
    }

    public boolean exceedsWeightLimit(double maxWeight) {
        return weight > maxWeight;
    }

    public long getStartTimeSeconds() {
        return stateData.startTime;
    }

    /**
     * Optional next result that allows {@link Edge} to return multiple results from
     * {@link Edge#traverse(State, RoutingRequest)} or
     * {@link Edge#traverseBack(State, RoutingRequest)}
     * 
     * @return the next additional result from an edge traversal, or null if no more results
     */
    public State getNextResult() {
        return next;
    }

    /**
     * Extend an exiting result chain by appending this result to the existing chain. The usage
     * model looks like this:
     * 
     * <code>
     * TraverseResult result = null;
     * 
     * for( ... ) {
     *   TraverseResult individualResult = ...;
     *   result = individualResult.addToExistingResultChain(result);
     * }
     * 
     * return result;
     * </code>
     * 
     * @param existingResultChain the tail of an existing result chain, or null if the chain has not
     *        been started
     * @return
     */
    public State addToExistingResultChain(State existingResultChain) {
        if (this.getNextResult() != null)
            throw new IllegalStateException("this result already has a next result set");
        next = existingResultChain;
        return this;
    }

    public State detachNextResult() {
        State ret = this.next;
        this.next = null;
        return ret;
    }

    public RoutingContext getContext() {
        return stateData.opt.rctx;
    }

    public RoutingRequest getOptions () {
        return stateData.opt;
    }
    
    /* will return BICYCLE if routing with an owned bicycle, or if at this state the user is holding
     * on to a rented bicycle */
    public TraverseMode getNonTransitMode() {
        return stateData.nonTransitMode;
    }

    public State reversedClone() {
        // We no longer compensate for schedule slack (minTransferTime) here.
        // It is distributed symmetrically over all preboard and prealight edges.
        State newState = new State(this.vertex, getTimeSeconds(), stateData.opt.reversedClone());
        newState.stateData.tripTimes = stateData.tripTimes;
        newState.stateData.initialWaitTime = stateData.initialWaitTime;
        return newState;
    }

    public void dumpPath() {
        System.out.printf("---- FOLLOWING CHAIN OF STATES ----\n");
        State s = this;
        while (s != null) {
            System.out.printf("%s via %s by %s\n", s, s.backEdge, s.getBackMode());
            s = s.backState;
        }
        System.out.printf("---- END CHAIN OF STATES ----\n");
    }

    public long getTimeInMillis() {
        return time;
    }

    public boolean similarRouteSequence(State that) {
        AgencyAndId[] rs0 = this.stateData.routeSequence;
        AgencyAndId[] rs1 = that.stateData.routeSequence;
        if (rs0 == rs1)
            return true;
        int n = rs0.length < rs1.length ? rs0.length : rs1.length;
        for (int i = 0; i < n; i++)
            if (rs0[i] != rs1[i])
                return false;
        return true;
    }

    public double getWalkSinceLastTransit() {
        return walkDistance - stateData.lastTransitWalk;
    }

    public double getWalkAtLastTransit() {
        return stateData.lastTransitWalk;
    }

    public boolean multipleOptionsBefore() {
        boolean foundAlternatePaths = false;
        TraverseMode requestedMode = getNonTransitMode();
        for (Edge out : backState.vertex.getOutgoing()) {
            if (out == backEdge) {
                continue;
            }
            if (!(out instanceof StreetEdge)) {
                continue;
            }
            State outState = out.traverse(backState);
            if (outState == null) {
                continue;
            }
            if (!outState.getBackMode().equals(requestedMode)) {
                //walking a bike, so, not really an exit
                continue;
            }
            // this section handles the case of an option which is only an option if you walk your
            // bike. It is complicated because you will not need to walk your bike until one
            // edge after the current edge.

            //now, from here, try a continuing path.
            Vertex tov = outState.getVertex();
            boolean found = false;
            for (Edge out2 : tov.getOutgoing()) {
                State outState2 = out2.traverse(outState);
                if (outState2 != null && !outState2.getBackMode().equals(requestedMode)) {
                    // walking a bike, so, not really an exit
                    continue;
                }
                found = true;
                break;
            }
            if (!found) {
                continue;
            }

            // there were paths we didn't take.
            foundAlternatePaths = true;
            break;
        }
        return foundAlternatePaths;
    }
    
    public boolean allPathParsersAccept() {
    	PathParser[] parsers = this.stateData.opt.rctx.pathParsers;
    	for (int i = 0; i < parsers.length; i++)
    		if ( ! parsers[i].accepts(pathParserStates[i]))
    			return false;
    	return true;
	}
    		
	public String getPathParserStates() {
		StringBuilder sb = new StringBuilder();
		sb.append("( ");
		for (int i : pathParserStates)
			sb.append(String.format("%02d ", i));
		sb.append(")");
		return sb.toString();
	}

    /** @return the last TripPattern used in this path (which is set when leaving the vehicle). */
    public TripPattern getLastPattern() {
        return stateData.lastPattern;
    }

    public ServiceDay getServiceDay() {
        return stateData.serviceDay;
    }

    public void setServiceDay(ServiceDay sd) {
        stateData.serviceDay = sd;
    }

    public Set<String> getBikeRentalNetworks() {
        return stateData.bikeRentalNetworks;
    }

    /**
     * Reverse the path implicit in the given state, re-traversing all edges in the opposite
     * direction so as to remove any unnecessary waiting in the resulting itinerary. This produces a
     * path that passes through all the same edges, but which may have a shorter overall duration
     * due to different weights on time-dependent (e.g. transit boarding) edges. If the optimize 
     * parameter is false, the path will be reversed but will have the same duration. This is the 
     * result of combining the functions from GraphPath optimize and reverse.
     * 
     * @param optimize Should this path be optimized or just reversed?
     * @param forward Is this an on-the-fly reverse search in the midst of a forward search?
     * @returns a state at the other end (or this end, in the case of a forward search) 
     * of a reversed, optimized path
     */
    public State optimizeOrReverse (boolean optimize, boolean forward) {
        State orig = this;
        State unoptimized = orig;
        State ret = orig.reversedClone();
        long newInitialWaitTime = this.stateData.initialWaitTime;
        PathParser pathParsers[];

        // disable path parsing temporarily
        pathParsers = stateData.opt.rctx.pathParsers;
        stateData.opt.rctx.pathParsers = new PathParser[0];

        Edge edge = null;

        while (orig.getBackState() != null) {
            edge = orig.getBackEdge();
            
            if (optimize) {
                // first board/last alight: figure in wait time in on the fly optimization
                if (edge instanceof TransitBoardAlight &&
                        forward &&
                        orig.getNumBoardings() == 1 &&
                        (
                                // boarding in a forward main search
                                (((TransitBoardAlight) edge).isBoarding() &&                         
                                        !stateData.opt.isArriveBy()) ||
                                // alighting in a reverse main search
                                (!((TransitBoardAlight) edge).isBoarding() &&
                                        stateData.opt.isArriveBy())
                         )
                    ) {

                    ret = ((TransitBoardAlight) edge).traverse(ret, orig.getBackState().getTimeSeconds());
                    newInitialWaitTime = ret.stateData.initialWaitTime;
                }
                else                   
                    ret = edge.traverse(ret);

                if (ret == null) {
                    LOG.warn("Cannot reverse path at edge: " + edge +
                             ", returning unoptimized path. If edge is a " +
                             "PatternInterlineDwell or if there is a time-dependent turn " +
                             "restriction here, this is not totally unexpected; " +
                             "otherwise, you might want to look into it");

                    // re-enable path parsing
                    stateData.opt.rctx.pathParsers = pathParsers;

                    if (forward)
                        return this;
                    else
                        return unoptimized.reverse();
                }
            }
            else {
                StateEditor editor = ret.edit(edge);
                // note the distinction between setFromState and setBackState
                editor.setFromState(orig);

                editor.incrementTimeInSeconds(orig.getAbsTimeDeltaSeconds());
                editor.incrementWeight(orig.getWeightDelta());
                editor.incrementWalkDistance(orig.getWalkDistanceDelta());
                
                // propagate the modes and alerts through to the reversed edge
                editor.setBackMode(orig.getBackMode());
                editor.addAlerts(orig.getBackAlerts());

                if (orig.isBikeRenting() != orig.getBackState().isBikeRenting())
                    editor.setBikeRenting(!orig.isBikeRenting());
                ret = editor.makeState();

                //EdgeNarrative origNarrative = orig.getBackEdgeNarrative();
                //EdgeNarrative retNarrative = ret.getBackEdgeNarrative();
                //copyExistingNarrativeToNewNarrativeAsAppropriate(origNarrative, retNarrative);
            }
            
            orig = orig.getBackState();
        }
            
        // re-enable path parsing
        stateData.opt.rctx.pathParsers = pathParsers;

        if (forward) {
            State reversed = ret.reverse();
            if (getWeight() <= reversed.getWeight())
                LOG.warn("Optimization did not decrease weight: before " + this.getWeight()
                        + " after " + reversed.getWeight());
            if (getElapsedTimeSeconds() != reversed.getElapsedTimeSeconds())
                LOG.warn("Optimization changed time: before " + this.getElapsedTimeSeconds() + " after "
                        + reversed.getElapsedTimeSeconds());
            if (getActiveTime() <= reversed.getActiveTime())
                // NOTE: this can happen and it isn't always bad (i.e. it doesn't always mean that
                // reverse-opt got called when it shouldn't have). Imagine three lines A, B and C
                // A trip takes line A at 7:00 and arrives at the first transit center at 7:30, where line
                // B is boarded at 7:40 to another transit center with an arrival at 8:00. At 8:30, line C
                // is boarded. Suppose line B runs every ten minutes and the other two run every hour. The
                // optimizer will optimize the B->C connection, moving the trip on line B forward
                // ten minutes. However, it will not be able to move the trip on Line A forward because
                // there is not another possible trip. The waiting time will get pushed towards the
                // the beginning, but not all the way.
                LOG.warn("Optimization did not decrease active time: before "
                        + this.getActiveTime() + " after " + reversed.getActiveTime()
                        + ", boardings: " + this.getNumBoardings());
            if (reversed.getWeight() < this.getBackState().getWeight())
                // This is possible; imagine a trip involving three lines, line A, line B and
                // line C. Lines A and C run hourly while Line B runs every ten minute starting
                // at 8:55. The user boards line A at 7:00 and gets off at the first transfer point
                // (point u) at 8:00. The user then boards the first run of line B at 8:55, an optimal
                // transfer since there is no later trip on line A that could have been taken. The user
                // deboards line B at point v at 10:00, and boards line C at 10:15. This is a
                // non-optimal transfer; the trip on line B can be moved forward 10 minutes. When
                // that happens, the first transfer becomes non-optimal (8:00 to 9:05) and the trip
                // on line A can be moved forward an hour, thus moving 55 minutes of waiting time
                // from a previous state to the beginning of the trip where it is significantly
                // cheaper.
                LOG.warn("Weight has been reduced enough to make it run backwards, now:"
                        + reversed.getWeight() + " backState " + getBackState().getWeight() + ", "
                        + "number of boardings: " + getNumBoardings());
            if (getTimeSeconds() != reversed.getTimeSeconds())
                LOG.warn("Times do not match");
            if (Math.abs(getWeight() - reversed.getWeight()) > 1
                    && newInitialWaitTime == stateData.initialWaitTime)
                LOG.warn("Weight is changed (before: " + getWeight() + ", after: "
                        + reversed.getWeight() + "), initial wait times " + "constant at "
                        + newInitialWaitTime);
            if (newInitialWaitTime != reversed.stateData.initialWaitTime)
                LOG.warn("Initial wait time not propagated: is "
                        + reversed.stateData.initialWaitTime + ", should be " + newInitialWaitTime);

            // copy the path parser states so this path is not thrown out going forward
//            reversed.pathParserStates = 
//                    Arrays.copyOf(this.pathParserStates, this.pathParserStates.length, newLength);
            
            // copy things that didn't get copied
            reversed.initializeFieldsFrom(this);
            return reversed;
        }
        else
            return ret;
    }

    /**
     * Reverse-optimize a path after it is complete, by default
     */
    public State optimize() {
        return optimizeOrReverse(true, false);
    }

    /**
     * Reverse a path
     */
    public State reverse() {
        return optimizeOrReverse(false, false);
    }
    
    /**
     * After reverse-optimizing, many things are not set. Set them from the unoptimized state.
     * @param o The other state to initialize things from.
     */
    private void initializeFieldsFrom (State o) {
        StateData currentStateData = this.stateData;
        
        // easier to clone and copy back, plus more future proof
        this.stateData = o.stateData.clone();
        this.stateData.initialWaitTime = currentStateData.initialWaitTime;
        // this will get re-set on the next alight (or board in a reverse search)
        this.stateData.lastNextArrivalDelta = -1;
    }

    public boolean getReverseOptimizing () {
        return stateData.opt.reverseOptimizing;
    }

    public double getOptimizedElapsedTimeSeconds() {
        return getElapsedTimeSeconds() - stateData.initialWaitTime;
    }
}<|MERGE_RESOLUTION|>--- conflicted
+++ resolved
@@ -262,13 +262,10 @@
         return stateData.previousStop;
     }
 
-<<<<<<< HEAD
-=======
     public Stop getCurrentStop() {
         return stateData.currentStop;
     }
     
->>>>>>> f613eca5
     public long getLastAlightedTimeSeconds() {
         return stateData.lastAlightedTime;
     }
