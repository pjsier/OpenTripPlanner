/* This program is free software: you can redistribute it and/or
 modify it under the terms of the GNU Lesser General Public License
 as published by the Free Software Foundation, either version 3 of
 the License, or (props, at your option) any later version.

 This program is distributed in the hope that it will be useful,
 but WITHOUT ANY WARRANTY; without even the implied warranty of
 MERCHANTABILITY or FITNESS FOR A PARTICULAR PURPOSE.  See the
 GNU General Public License for more details.

 You should have received a copy of the GNU General Public License
 along with this program.  If not, see <http://www.gnu.org/licenses/>. */

package org.opentripplanner.api.ws;

import java.util.ArrayList;
import java.util.Date;
import java.util.List;
import java.util.Set;
import java.util.logging.Level;
import java.util.logging.Logger;

import org.onebusaway.gtfs.model.AgencyAndId;
import org.onebusaway.gtfs.model.Trip;
import org.opentripplanner.api.model.Itinerary;
import org.opentripplanner.api.model.Leg;
import org.opentripplanner.api.model.Place;
import org.opentripplanner.api.model.RelativeDirection;
import org.opentripplanner.api.model.TripPlan;
import org.opentripplanner.api.model.WalkStep;
import org.opentripplanner.common.geometry.DirectionUtils;
import org.opentripplanner.common.geometry.PackedCoordinateSequence;
import org.opentripplanner.common.model.NamedPlace;
import org.opentripplanner.routing.core.EdgeNarrative;
import org.opentripplanner.routing.core.RouteSpec;
import org.opentripplanner.routing.core.State;
import org.opentripplanner.routing.core.TraverseMode;
import org.opentripplanner.routing.core.TraverseModeSet;
import org.opentripplanner.routing.core.TraverseOptions;
import org.opentripplanner.routing.graph.Edge;
import org.opentripplanner.routing.edgetype.Dwell;
import org.opentripplanner.routing.edgetype.EdgeWithElevation;
import org.opentripplanner.routing.edgetype.Hop;
import org.opentripplanner.routing.edgetype.LegSwitchingEdge;
import org.opentripplanner.routing.edgetype.PatternDwell;
import org.opentripplanner.routing.edgetype.PatternHop;
import org.opentripplanner.routing.edgetype.PatternInterlineDwell;
import org.opentripplanner.routing.edgetype.FreeEdge;
<<<<<<< HEAD
import org.opentripplanner.routing.edgetype.ElevatorAlightEdge;
=======
import org.opentripplanner.routing.edgetype.PreBoardEdge;
import org.opentripplanner.routing.edgetype.PreAlightEdge;
>>>>>>> 8814a4cf
import org.opentripplanner.routing.edgetype.PlainStreetEdge;
import org.opentripplanner.routing.edgetype.TinyTurnEdge;
import org.opentripplanner.routing.error.PathNotFoundException;
import org.opentripplanner.routing.error.VertexNotFoundException;
import org.opentripplanner.routing.graph.Edge;
import org.opentripplanner.routing.graph.Graph;
import org.opentripplanner.routing.graph.Vertex;
import org.opentripplanner.routing.patch.Alert;
import org.opentripplanner.routing.services.FareService;
import org.opentripplanner.routing.services.PathService;
import org.opentripplanner.routing.services.PathServiceFactory;
import org.opentripplanner.routing.spt.GraphPath;
import org.opentripplanner.routing.vertextype.TransitVertex;
import org.opentripplanner.util.PolylineEncoder;

import com.vividsolutions.jts.geom.Coordinate;
import com.vividsolutions.jts.geom.Geometry;
import com.vividsolutions.jts.geom.GeometryFactory;

public class PlanGenerator {
    private static final Logger LOGGER = Logger.getLogger(PlanGenerator.class.getCanonicalName());

    Request request;

    private PathService pathService;

    private FareService fareService;

    private GeometryFactory geometryFactory = new GeometryFactory();

    public PlanGenerator(Request request, PathServiceFactory pathServiceFactory) {
        this.request = request;
        pathService = pathServiceFactory.getPathService(request.getRouterId());
        Graph graph = pathService.getGraphService().getGraph();
        fareService = graph.getService(FareService.class);
    }

    /**
     * Generates a TripPlan from a Request;
     * 
     */
    public TripPlan generate() {

        TraverseOptions options = getOptions(request);

        checkLocationsAccessible(request, options);

        /* try to plan the trip */
        List<GraphPath> paths = null;
        boolean tooSloped = false;
        try {
            List<NamedPlace> intermediates = request.getIntermediatePlaces();
            if (intermediates.size() == 0) {
                paths = pathService.plan(request.getFromPlace(), request.getToPlace(), request.getDateTime(),
                        options, request.getNumItineraries());
                if (paths == null && request.getWheelchair()) {
                    // There are no paths that meet the user's slope restrictions.
                    // Try again without slope restrictions (and warn user).
                    options.maxSlope = Double.MAX_VALUE;
                    paths = pathService.plan(request.getFromPlace(), request.getToPlace(), request
                            .getDateTime(), options, request.getNumItineraries());
                    tooSloped = true;
                }
            } else {
                paths = pathService.plan(request.getFromPlace(), request.getToPlace(), intermediates,
                        request.isIntermediatePlacesOrdered(), request.getDateTime(), options);
            }
        } catch (VertexNotFoundException e) {
            LOGGER.log(Level.INFO, "Vertex not found: " + request.getFrom() + " : "
                    + request.getTo(), e);
            throw e;
        }

        if (paths == null || paths.size() == 0) {
            LOGGER
                    .log(Level.INFO, "Path not found: " + request.getFrom() + " : "
                            + request.getTo());
            throw new PathNotFoundException();
        }

        TripPlan plan = generatePlan(paths, request);
        if (plan != null) {
            for (Itinerary i : plan.itinerary) {
                i.tooSloped = tooSloped;
                /* fix up from/to on first/last legs */
                Leg firstLeg = i.legs.get(0);
                firstLeg.from.orig = request.getFromName();
                Leg lastLeg = i.legs.get(i.legs.size() - 1);
                lastLeg.to.orig = request.getToName();
            }
        }

        return plan;
    }

    /**
     * Generates a TripPlan from a set of paths
     */
    public TripPlan generatePlan(List<GraphPath> paths, Request request) {

        GraphPath exemplar = paths.get(0);
        Vertex tripStartVertex = exemplar.getStartVertex();
        Vertex tripEndVertex = exemplar.getEndVertex();
        String startName = tripStartVertex.getName();
        String endName = tripEndVertex.getName();

        // Use vertex labels if they don't have names
        if (startName == null) {
            startName = tripStartVertex.getLabel();
        }
        if (endName == null) {
            endName = tripEndVertex.getLabel();
        }
        Place from = new Place(tripStartVertex.getX(), tripStartVertex.getY(), startName);
        Place to = new Place(tripEndVertex.getX(), tripEndVertex.getY(), endName);

        TripPlan plan = new TripPlan(from, to, request.getDateTime());

        for (GraphPath path : paths) {
            Itinerary itinerary = generateItinerary(path, request.getShowIntermediateStops());
            plan.addItinerary(itinerary);
        }
        return plan;
    }

    /**
     * Generate an itinerary from a @{link GraphPath}. The algorithm here is to walk over each state
     * in the graph path, accumulating geometry, time, and length data from the incoming edge. When
     * the incoming edge and outgoing edge have different modes (or when a vehicle changes names due
     * to interlining) a new leg is generated. Street legs undergo an additional processing step to
     * generate turn-by-turn directions.
     * 
     * @param path
     * @param showIntermediateStops whether intermediate stops are included in the generated
     *        itinerary
     * @return itinerary
     */
    private Itinerary generateItinerary(GraphPath path, boolean showIntermediateStops) {
        Itinerary itinerary = makeEmptyItinerary(path);
        EdgeNarrative postponedAlerts = null;

        Leg leg = null;
        CoordinateArrayListSequence coordinates = new CoordinateArrayListSequence();
        double previousElevation = Double.MAX_VALUE;
        int startWalk = -1;
        int i = -1;
        PlanGenState pgstate = PlanGenState.START;
        String nextName = null;
        for (State state : path.states) {
            i += 1;
            Edge backEdge = state.getBackEdge();
            EdgeNarrative backEdgeNarrative = state.getBackEdgeNarrative();
            if (backEdge == null) {
                continue;
            }
            if (backEdge instanceof FreeEdge) {
                if(backEdge instanceof PreBoardEdge) {
                    // Add boarding alerts to the next leg
                    postponedAlerts = backEdgeNarrative;
                } else if(backEdge instanceof PreAlightEdge) {
                    // Add alighting alerts to the previous leg
                    addNotesToLeg(itinerary.legs.get(itinerary.legs.size() - 1), backEdgeNarrative);
                }
                continue;
            }

            TraverseMode mode = backEdgeNarrative.getMode();
            if (mode == TraverseMode.BOARDING || mode == TraverseMode.ALIGHTING) {
                itinerary.waitingTime += state.getElapsedTime();
            }
            if (backEdge instanceof EdgeWithElevation) {
                PackedCoordinateSequence profile = ((EdgeWithElevation) backEdge)
                        .getElevationProfile();
                previousElevation = applyElevation(profile, itinerary, previousElevation);
            }
            if (mode != null && mode.isOnStreetNonTransit()) {
                itinerary.walkDistance += backEdgeNarrative.getDistance();
            }

            switch (pgstate) {
            case START:
                if (mode == TraverseMode.WALK) {
                    pgstate = PlanGenState.WALK;
                    leg = makeLeg(itinerary, state);
                    leg.from.orig = nextName;
                    startWalk = i;
                } else if (mode == TraverseMode.BICYCLE) {
                    pgstate = PlanGenState.BICYCLE;
                    leg = makeLeg(itinerary, state);
                    leg.from.orig = nextName;
                    startWalk = i;
                } else if (mode == TraverseMode.CAR) {
                    pgstate = PlanGenState.CAR;
                    leg = makeLeg(itinerary, state);
                    leg.from.orig = nextName;
                    startWalk = i;                    
                } else if (mode == TraverseMode.BOARDING) {
                    // this itinerary starts with transit
                    pgstate = PlanGenState.PRETRANSIT;
                    leg = makeLeg(itinerary, state);
                    leg.from.orig = nextName;
                    startWalk = -1;
                } else if (mode == TraverseMode.STL) {
                    // this comes after an alight; do nothing
                } else {
                    System.out.println("UNEXPECTED STATE: " + mode);
                }
                break;
            case WALK:
                if (leg == null) {
                    leg = makeLeg(itinerary, state);
                }
                if (mode == TraverseMode.WALK) {
                    // do nothing
                } else if (mode == TraverseMode.BICYCLE) {
                    finalizeLeg(leg, state, path.states, startWalk, i, coordinates);
                    startWalk = i;
                    leg = makeLeg(itinerary, state);
                    pgstate = PlanGenState.BICYCLE;
                } else if (mode == TraverseMode.STL) {
                    finalizeLeg(leg, state, path.states, startWalk, i, coordinates);
                    leg = null;
                    pgstate = PlanGenState.PRETRANSIT;
                } else if (mode == TraverseMode.BOARDING) {
                    //this only happens in case of a timed transfer.
                    pgstate = PlanGenState.PRETRANSIT;
                    finalizeLeg(leg, state, path.states, startWalk, i, coordinates);
                    leg = makeLeg(itinerary, state);
                    itinerary.transfers++;
                } else if (backEdgeNarrative instanceof LegSwitchingEdge) {
                    nextName = state.getBackState().getBackState().getBackState().getVertex().getName();
                    finalizeLeg(leg, state, path.states, startWalk, i - 1, coordinates);
                    leg = null;
                    pgstate = PlanGenState.START;
                } else {
                    System.out.println("UNEXPECTED STATE: " + mode);
                }
                break;
            case BICYCLE:
                if (leg == null) {
                    leg = makeLeg(itinerary, state);
                }
                if (mode == TraverseMode.BICYCLE) {
                    // do nothing
                } else if (mode == TraverseMode.WALK) {
                    finalizeLeg(leg, state, path.states, startWalk, i, coordinates);
                    leg = makeLeg(itinerary, state);
                    startWalk = i;
                    pgstate = PlanGenState.WALK;
                } else if (mode == TraverseMode.STL) {
                    finalizeLeg(leg, state, path.states, startWalk, i, coordinates);
                    leg = null;
                    pgstate = PlanGenState.PRETRANSIT;
                } else if (backEdgeNarrative instanceof LegSwitchingEdge) {
                    finalizeLeg(leg, state, path.states, startWalk, i - 1, coordinates);
                    leg = null;
                    pgstate = PlanGenState.START;
                } else {
                    System.out.println("UNEXPECTED STATE: " + mode);
                }
                break;
            case CAR:
                if (leg == null) {
                    leg = makeLeg(itinerary, state);
                }
                if (mode == TraverseMode.CAR) {
                    // do nothing
                } else if (mode == TraverseMode.STL) {
                    finalizeLeg(leg, state, path.states, startWalk, i, coordinates);
                    leg = null;
                    pgstate = PlanGenState.PRETRANSIT;
                } else if (backEdgeNarrative instanceof LegSwitchingEdge) {
                    finalizeLeg(leg, state, path.states, startWalk, i - 1, coordinates);
                    leg = null;
                    pgstate = PlanGenState.START;
                } else {
                    System.out.println("UNEXPECTED STATE: " + mode);
                }
                break;
            case PRETRANSIT:
                if (mode == TraverseMode.BOARDING) {
                    if (leg != null) {
                        System.out.println("leg unexpectedly not null");
                    }
                    leg = makeLeg(itinerary, state);
                    itinerary.transfers++;
                }
                if (backEdge instanceof Hop || backEdge instanceof PatternHop) {
                    pgstate = PlanGenState.TRANSIT;
                    fixupTransitLeg(leg, state);
                    leg.stop = new ArrayList<Place>();
                }
                break;
            case TRANSIT:
                String route = backEdgeNarrative.getName();
                if (mode == TraverseMode.ALIGHTING) {
                    if (showIntermediateStops && leg.stop != null && leg.stop.size() > 0) {
                        if (leg.stop.isEmpty()) {
                            leg.stop = null;
                        }
                    }
                    finalizeLeg(leg, state, null, -1, -1, coordinates);
                    leg = null;
                    pgstate = PlanGenState.START;
                } else if (mode.toString() == leg.mode) {
                    // no mode change, handle intermediate stops
                    if (showIntermediateStops) {
                        /*
                         * any further transit edge, add "from" vertex to intermediate stops
                         */
                        if (!(backEdge instanceof Dwell || backEdge instanceof PatternDwell || backEdge instanceof PatternInterlineDwell)) {
                            Place stop = makePlace(state.getBackState());
                            leg.stop.add(stop);
                        } else if(leg.stop.size() > 0) {
                            leg.stop.get(leg.stop.size() - 1).departure = new Date(
                                    state.getTimeInMillis());
                        }
                    }
                    if (!route.equals(leg.route)) {
                        // interline dwell
                        finalizeLeg(leg, state, null, -1, -1, coordinates);
                        leg = makeLeg(itinerary, state);
                        fixupTransitLeg(leg, state);
                        leg.interlineWithPreviousLeg = true;
                    }
                } else {
                    System.out.println("UNEXPECTED STATE: " + mode);
                }
                break;
            }
            if (leg != null) {
                leg.distance += backEdgeNarrative.getDistance();
                Geometry edgeGeometry = backEdgeNarrative.getGeometry();
                if (edgeGeometry != null) {
                    Coordinate[] edgeCoordinates = edgeGeometry.getCoordinates();
                    if (coordinates.size() > 0
                            && coordinates.getCoordinate(coordinates.size() - 1).equals(
                                    edgeCoordinates[0])) {
                        coordinates.extend(edgeCoordinates, 1);
                    } else {
                        coordinates.extend(edgeCoordinates);
                    }
                }

                if(postponedAlerts != null) {
                    addNotesToLeg(leg, postponedAlerts);
                    postponedAlerts = null;
                }

                addNotesToLeg(leg, backEdgeNarrative);
                if (pgstate == PlanGenState.TRANSIT) {
                    itinerary.transitTime += state.getElapsedTime();
                }

            }

        } /* end loop over graphPath edge list */

        if (leg != null) {
            finalizeLeg(leg, path.states.getLast(), path.states, startWalk, i, coordinates);
        }

        itinerary.removeBogusLegs();
        return itinerary;
    }

    private void fixupTransitLeg(Leg leg, State state) {
        EdgeNarrative en = state.getBackEdgeNarrative();
        leg.route = en.getName();
        Trip trip = en.getTrip();
        if (trip != null) {
            leg.headsign = trip.getTripHeadsign();
            leg.agencyId = trip.getId().getAgencyId();
            leg.tripShortName = trip.getTripShortName();
            leg.routeShortName = trip.getRoute().getShortName();
            leg.routeLongName = trip.getRoute().getLongName();
            leg.routeColor = trip.getRoute().getColor();
            leg.routeTextColor = trip.getRoute().getTextColor();
        }
        leg.mode = en.getMode().toString();
        leg.startTime = new Date(state.getBackState().getTimeInMillis());
    }

    private void finalizeLeg(Leg leg, State state, List<State> states, int start, int end,
            CoordinateArrayListSequence coordinates) {
        if (start != -1) {
            leg.walkSteps = getWalkSteps(states.subList(start, end + 1));
        }
        leg.endTime = new Date(state.getBackState().getTimeInMillis());
        Geometry geometry = geometryFactory.createLineString(coordinates);
        leg.legGeometry = PolylineEncoder.createEncodings(geometry);
        leg.to = makePlace(state);
        coordinates.clear();
    }

    private Set<Alert> addNotesToLeg(Leg leg, EdgeNarrative edgeNarrative) {
        Set<Alert> notes = edgeNarrative.getNotes();
        if (notes != null) {
            for (Alert note : notes) {
                leg.addAlert(note);
            }
        }
        return notes;
    }

    /**
     * Adjusts an Itinerary's elevation fields from an elevation profile
     * 
     * @return the elevation at the end of the profile
     */
    private double applyElevation(PackedCoordinateSequence profile, Itinerary itinerary,
            double previousElevation) {
        if (profile != null) {
            for (Coordinate coordinate : profile.toCoordinateArray()) {
                if (previousElevation == Double.MAX_VALUE) {
                    previousElevation = coordinate.y;
                    continue;
                }
                double elevationChange = previousElevation - coordinate.y;
                if (elevationChange > 0) {
                    itinerary.elevationGained += elevationChange;
                } else {
                    itinerary.elevationLost -= elevationChange;
                }
                previousElevation = coordinate.y;
            }
        }
        return previousElevation;
    }

    /**
     * Makes a new empty leg from a starting edge
     * @param itinerary 
     */
    private Leg makeLeg(Itinerary itinerary, State s) {
        Leg leg = new Leg();
        itinerary.addLeg(leg);
        leg.startTime = new Date(s.getBackState().getTimeInMillis());
        EdgeNarrative en = s.getBackEdgeNarrative();
        leg.distance = 0.0;
        leg.from = makePlace(en.getFromVertex());
        leg.mode = en.getMode().toString();
        return leg;
    }

    /**
     * Makes a new empty Itinerary for a given path.
     * 
     * @return
     */
    private Itinerary makeEmptyItinerary(GraphPath path) {
        Itinerary itinerary = new Itinerary();

        State startState = path.states.getFirst();
        State endState = path.states.getLast();

        itinerary.startTime = new Date(startState.getTimeInMillis());
        itinerary.endTime = new Date(endState.getTimeInMillis());
        itinerary.duration = endState.getTimeInMillis() - startState.getTimeInMillis();
        if (fareService != null) {
            itinerary.fare = fareService.getCost(path);
        }
        itinerary.transfers = -1;
        return itinerary;
    }

    /**
     * Makes a new Place from a state. Contains information about time.
     * 
     * @return
     */
    private Place makePlace(State state) {
<<<<<<< HEAD
        Vertex v = state.getVertex();
        Coordinate endCoord = v.getCoordinate();
        String name = v.getName();
        AgencyAndId stopId = null;
        if (v instanceof TransitVertex)
            stopId = ((TransitVertex)v).getStopId();
=======
        Coordinate endCoord = state.getVertex().getCoordinate();
        String name = state.getVertex().getName();
        AgencyAndId stopId = state.getVertex().getStopId();
        String stopCode = state.getVertex().getStopCode();
>>>>>>> 8814a4cf
        Date timeAtState = new Date(state.getTimeInMillis());
        Place place = new Place(endCoord.x, endCoord.y, name, stopId, stopCode, timeAtState);
        return place;
    }

    /**
     * Makes a new Place from a vertex.
     * 
     * @return
     */
    private Place makePlace(Vertex vertex) {
        Coordinate endCoord = vertex.getCoordinate();
        Place place = new Place(endCoord.x, endCoord.y, vertex.getName());
<<<<<<< HEAD
        if (vertex instanceof TransitVertex)
            place.stopId = ((TransitVertex)vertex).getStopId();
=======
        place.stopId = vertex.getStopId();
        place.stopCode = vertex.getStopCode();
>>>>>>> 8814a4cf
        return place;
    }

    /**
     * Throw an exception if the start and end locations are not wheelchair accessible given the
     * user's specified maximum slope.
     */
    private void checkLocationsAccessible(Request request, TraverseOptions options) {
        if (request.getWheelchair()) {
            // check if the start and end locations are accessible
            if (!pathService.isAccessible(request.getFromPlace(), options)
                    || !pathService.isAccessible(request.getToPlace(), options)) {
                throw new LocationNotAccessible();
            }

        }
    }

    /**
     * Get the traverse options for a request
     * 
     * @param request
     * @return
     */
    private TraverseOptions getOptions(Request request) {

        TraverseModeSet modeSet = request.getModeSet();
        assert (modeSet.isValid());
        TraverseOptions options = new TraverseOptions(modeSet, request.getOptimize());
        options.setArriveBy(request.isArriveBy());
        options.wheelchairAccessible = request.getWheelchair();
        if (request.getMaxSlope() > 0) {
            options.maxSlope = request.getMaxSlope();
        }
        if (request.getMaxWalkDistance() > 0) {
            options.setMaxWalkDistance(request.getMaxWalkDistance());
        }
        if (request.getWalkSpeed() > 0) {
            options.speed = request.getWalkSpeed();
        }
        options.setTriangleSafetyFactor(request.getTriangleSafetyFactor());
        options.setTriangleSlopeFactor(request.getTriangleSlopeFactor());
        options.setTriangleTimeFactor(request.getTriangleTimeFactor());
        if (request.getMinTransferTime() != null) {
            options.minTransferTime = request.getMinTransferTime();
        }
        if (request.getMaxTransfers() != null) {
            options.maxTransfers = request.getMaxTransfers();
        }
        if (request.getPreferredRoutes() != null) {
            for (String element : request.getPreferredRoutes()) {
                String[] routeSpec = element.split("_", 2);
                if (routeSpec.length != 2) {
                    throw new IllegalArgumentException(
                            "AgencyId or routeId not set in preferredRoutes list");
                }
                options.preferredRoutes.add(new RouteSpec(routeSpec[0], routeSpec[1]));
            }
        }
        if (request.getUnpreferredRoutes() != null) {
            for (String element : request.getUnpreferredRoutes()) {
                String[] routeSpec = element.split("_", 2);
                if (routeSpec.length != 2) {
                    throw new IllegalArgumentException(
                            "AgencyId or routeId not set in unpreferredRoutes list");
                }
                options.unpreferredRoutes.add(new RouteSpec(routeSpec[0], routeSpec[1]));
            }
        }
        if (request.getBannedRoutes() != null) {
            for (String element : request.getBannedRoutes()) {
                String[] routeSpec = element.split("_", 2);
                if (routeSpec.length != 2) {
                    throw new IllegalArgumentException(
                            "AgencyId or routeId not set in bannedRoutes list");
                }
                options.bannedRoutes.add(new RouteSpec(routeSpec[0], routeSpec[1]));
            }
        }
        if (request.getTransferPenalty() != null) {
            options.transferPenalty = request.getTransferPenalty();
        }
        return options;
    }

    /**
     * Converts a list of street edges to a list of turn-by-turn directions.
     * 
     * @param edges : A list of street edges
     * @return
     */
    private List<WalkStep> getWalkSteps(List<State> states) {
        List<WalkStep> steps = new ArrayList<WalkStep>();
        WalkStep step = null;
        double lastAngle = 0, distance = 0; // distance used for appending elevation profiles
        int roundaboutExit = 0; // track whether we are in a roundabout, and if so the exit number
        String roundaboutPreviousStreet = null;

        for (State currState : states) {
            State backState = currState.getBackState();
            Edge edge = currState.getBackEdge();
            EdgeNarrative edgeNarrative = currState.getBackEdgeNarrative();
            boolean createdNewStep = false;
            if (edge instanceof FreeEdge) {
                continue;
            }
            if (!edgeNarrative.getMode().isOnStreetNonTransit()) {
                continue; // ignore STLs and the like
            }
            Geometry geom = edgeNarrative.getGeometry();
            if (geom == null) {
                continue;
            }

            // generate a step for getting off an elevator (all
            // elevator narrative generation occurs when alighting). We don't need to know what came
            // before or will come after
            if (edge instanceof ElevatorAlightEdge) {
                // don't care what came before or comes after
                step = createWalkStep(currState);
                
                // tell the user where to get off the elevator using the exit notation, so the
                // i18n interface will say 'Elevator to <exit>'
                // what happens is that the webapp sees name == null and ignores that, and it sees
                // exit != null and uses to <exit>
                // the floor name is the AlightEdge name
                // reset to avoid confusion with 'Elevator on floor 1 to floor 1'
                step.streetName =((ElevatorAlightEdge) edge).getName();

                step.relativeDirection = RelativeDirection.ELEVATOR;

                steps.add(step);
                continue;
            }

            String streetName = edgeNarrative.getName();
            if (step == null) {
                // first step
                step = createWalkStep(currState);
                createdNewStep = true;
                
                steps.add(step);
                double thisAngle = DirectionUtils.getFirstAngle(geom);
                step.setAbsoluteDirection(thisAngle);
                // new step, set distance to length of first edge
                distance = edgeNarrative.getDistance();
            } else if (step.streetName != streetName
                    && (step.streetName != null && !step.streetName.equals(streetName)) 
                    && (!step.bogusName || !edgeNarrative.hasBogusName())) {
                /* street name has changed */
                if (roundaboutExit > 0) {
                    // if we were just on a roundabout,
                    // make note of which exit was taken in the existing step
                    step.exit = Integer.toString(roundaboutExit); // ordinal numbers from
                    if (streetName.equals(roundaboutPreviousStreet)) {
                        step.stayOn = true;
                    }
                    // localization
                    roundaboutExit = 0;
                }
                /* start a new step */
                step = createWalkStep(currState);
                createdNewStep = true;
                
                steps.add(step);
                if (edgeNarrative.isRoundabout()) {
                    // indicate that we are now on a roundabout
                    // and use one-based exit numbering
                    roundaboutExit = 1;
                    roundaboutPreviousStreet = backState.getBackEdgeNarrative().getName();
                }
                double thisAngle = DirectionUtils.getFirstAngle(geom);
                step.setDirections(lastAngle, thisAngle, edgeNarrative.isRoundabout());
                // new step, set distance to length of first edge
                distance = edgeNarrative.getDistance();
            } else {
                /* street name has not changed */
                double thisAngle = DirectionUtils.getFirstAngle(geom);
                RelativeDirection direction = WalkStep.getRelativeDirection(lastAngle, thisAngle,
                        edgeNarrative.isRoundabout());
                boolean optionsBefore = backState.multipleOptionsBefore();
                if (edgeNarrative.isRoundabout()) {
                    // we are on a roundabout, and have already traversed at least one edge of it.
                    if (optionsBefore) {
                        // increment exit count if we passed one.
                        roundaboutExit += 1;
                    }
                }
                if (edgeNarrative.isRoundabout() || direction == RelativeDirection.CONTINUE) {
                    // we are continuing almost straight, or continuing along a roundabout.
                    // just append elevation info onto the existing step.
                	
                } else {
                    // we are not on a roundabout, and not continuing straight through.

                    // figure out if there were other plausible turn options at the last
                    // intersection
                    // to see if we should generate a "left to continue" instruction.
                    boolean shouldGenerateContinue = false;
                    if (edge instanceof PlainStreetEdge) {
                        // the next edges will be TinyTurnEdges or PlainStreetEdges, we hope
                        double angleDiff = getAbsoluteAngleDiff(thisAngle, lastAngle);
                        for (Edge alternative : backState.getVertex().getOutgoingStreetEdges()) {
                            if (alternative instanceof TinyTurnEdge) {
                                //a tiny turn edge has no geometry, but the next
                                //edge will be a TurnEdge or PSE and will have direction
                                alternative = alternative.getToVertex().getOutgoingStreetEdges().get(0);
                            }
                            if (alternative.getName().equals(streetName)) {
                                //alternatives that have the same name
                                //are usually caused by street splits
                                continue;
                            }
                            double altAngle = DirectionUtils.getFirstAngle(alternative
                                    .getGeometry());
                            double altAngleDiff = getAbsoluteAngleDiff(altAngle, lastAngle);
                            if (angleDiff > Math.PI / 4 || altAngleDiff - angleDiff < Math.PI / 16) {
                                shouldGenerateContinue = true;
                                break;
                            }
                        }
                    } else if (edge instanceof TinyTurnEdge) {
                        // do nothing as this will be handled in other cases
                    } else {
                        double angleDiff = getAbsoluteAngleDiff(lastAngle, thisAngle);
                        //in the case of a turn edge, we actually have to go back two steps to see where
                        //else we might be, as once we are on the streetvertex leading into this edge,
                        //we are stuck
                        State twoStatesBack = backState.getBackState();
                        Vertex backVertex = twoStatesBack.getVertex();
                        for (Edge alternative : backVertex.getOutgoingStreetEdges()) {
                            List<Edge> alternatives = alternative.getToVertex().getOutgoingStreetEdges();
                            if (alternatives.size() == 0) {
                                continue; //this is not an alternative
                            }
                            alternative = alternatives.get(0);
                            if (alternative.getName().equals(streetName)) {
                                //alternatives that have the same name
                                //are usually caused by street splits
                                continue;
                            }
                            double altAngle = DirectionUtils.getFirstAngle(alternative
                                    .getGeometry());
                            double altAngleDiff = getAbsoluteAngleDiff(altAngle, lastAngle);
                            if (angleDiff > Math.PI / 4 || altAngleDiff - angleDiff < Math.PI / 16) {
                                shouldGenerateContinue = true;
                                break;
                            }
                        }
                    }

                    if (shouldGenerateContinue) {
                        // turn to stay on same-named street
                        step = createWalkStep(currState);
                        createdNewStep = true;
                        steps.add(step);
                        step.setDirections(lastAngle, thisAngle, false);
                        step.stayOn = true;
                        // new step, set distance to length of first edge
                        distance = edgeNarrative.getDistance();
                    }
                }
            }
            
            if(!createdNewStep) {
            	if (step.elevation != null) {
                    String s = encodeElevationProfile(edge, distance);
                    if (step.elevation.length() > 0 && s != null && s.length() > 0)
                        step.elevation += ",";
                    step.elevation += s;
                }
                distance += edgeNarrative.getDistance();

            }

            // increment the total length for this step
            step.distance += edgeNarrative.getDistance();
            step.addAlerts(edgeNarrative.getNotes());
            lastAngle = DirectionUtils.getLastAngle(geom);
        }
        return steps;
    }

    private double getAbsoluteAngleDiff(double thisAngle, double lastAngle) {
        double angleDiff = thisAngle - lastAngle;
        if (angleDiff < 0) {
            angleDiff += Math.PI * 2;
        }
        double ccwAngleDiff = Math.PI * 2 - angleDiff;
        if (ccwAngleDiff < angleDiff) {
            angleDiff = ccwAngleDiff;
        }
        return angleDiff;
    }

    private WalkStep createWalkStep(State s) {
        EdgeNarrative en = s.getBackEdgeNarrative();
        WalkStep step;
        step = new WalkStep();
        step.streetName = en.getName();
        step.lon = en.getFromVertex().getX();
        step.lat = en.getFromVertex().getY();
        step.elevation = encodeElevationProfile(s.getBackEdge(), 0);
        step.bogusName = en.hasBogusName();
        step.addAlerts(en.getNotes());
        return step;
    }

    private String encodeElevationProfile(Edge edge, double offset) {
        if (!(edge instanceof EdgeWithElevation)) {
            return "";
        }
        EdgeWithElevation elevEdge = (EdgeWithElevation) edge;
        if (elevEdge.getElevationProfile() == null) {
            return "";
        }
        StringBuilder str = new StringBuilder();
        Coordinate[] coordArr = elevEdge.getElevationProfile().toCoordinateArray();
        for (int i = 0; i < coordArr.length; i++) {
            str.append(Math.round(coordArr[i].x + offset));
            str.append(",");
            str.append(Math.round(coordArr[i].y * 10.0) / 10.0);
            str.append(i < coordArr.length - 1 ? "," : "");
        }
        return str.toString();
    }

}<|MERGE_RESOLUTION|>--- conflicted
+++ resolved
@@ -46,12 +46,9 @@
 import org.opentripplanner.routing.edgetype.PatternHop;
 import org.opentripplanner.routing.edgetype.PatternInterlineDwell;
 import org.opentripplanner.routing.edgetype.FreeEdge;
-<<<<<<< HEAD
 import org.opentripplanner.routing.edgetype.ElevatorAlightEdge;
-=======
 import org.opentripplanner.routing.edgetype.PreBoardEdge;
 import org.opentripplanner.routing.edgetype.PreAlightEdge;
->>>>>>> 8814a4cf
 import org.opentripplanner.routing.edgetype.PlainStreetEdge;
 import org.opentripplanner.routing.edgetype.TinyTurnEdge;
 import org.opentripplanner.routing.error.PathNotFoundException;
@@ -524,19 +521,15 @@
      * @return
      */
     private Place makePlace(State state) {
-<<<<<<< HEAD
         Vertex v = state.getVertex();
         Coordinate endCoord = v.getCoordinate();
         String name = v.getName();
         AgencyAndId stopId = null;
-        if (v instanceof TransitVertex)
+        String stopCode = null;
+        if (v instanceof TransitVertex) {
             stopId = ((TransitVertex)v).getStopId();
-=======
-        Coordinate endCoord = state.getVertex().getCoordinate();
-        String name = state.getVertex().getName();
-        AgencyAndId stopId = state.getVertex().getStopId();
-        String stopCode = state.getVertex().getStopCode();
->>>>>>> 8814a4cf
+            stopCode = ((TransitVertex)v).getStopCode();
+        }
         Date timeAtState = new Date(state.getTimeInMillis());
         Place place = new Place(endCoord.x, endCoord.y, name, stopId, stopCode, timeAtState);
         return place;
@@ -550,13 +543,10 @@
     private Place makePlace(Vertex vertex) {
         Coordinate endCoord = vertex.getCoordinate();
         Place place = new Place(endCoord.x, endCoord.y, vertex.getName());
-<<<<<<< HEAD
-        if (vertex instanceof TransitVertex)
+        if (vertex instanceof TransitVertex) {
             place.stopId = ((TransitVertex)vertex).getStopId();
-=======
-        place.stopId = vertex.getStopId();
-        place.stopCode = vertex.getStopCode();
->>>>>>> 8814a4cf
+            place.stopCode = ((TransitVertex)vertex).getStopCode();
+        }
         return place;
     }
 
